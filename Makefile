VERSION := $(shell echo $(shell git describe --tags 2>/dev/null || git log -1 --format='%h') | sed 's/^v//')
COMMIT := $(shell git log -1 --format='%H')
DOCKER := $(shell which docker)
DOCKER_BUF := $(DOCKER) run --rm -v $(CURDIR):/workspace --workdir /workspace bufbuild/buf
IMAGE := ghcr.io/tendermint/docker-build-proto:latest
DOCKER_PROTO_BUILDER := docker run -v $(shell pwd):/workspace --workdir /workspace $(IMAGE)
PROJECTNAME=$(shell basename "$(PWD)")
LEDGER_ENABLED ?= true


# process build tags
build_tags =
ifeq ($(LEDGER_ENABLED),true)
  ifeq ($(OS),Windows_NT)
    GCCEXE = $(shell where gcc.exe 2> NUL)
    ifeq ($(GCCEXE),)
      $(error gcc.exe not installed for ledger support, please install or set LEDGER_ENABLED=false)
    else
      build_tags += ledger
    endif
  else
    UNAME_S = $(shell uname -s)
    ifeq ($(UNAME_S),OpenBSD)
      $(warning OpenBSD detected, disabling ledger support (https://github.com/cosmos/cosmos-sdk/issues/1988))
    else
      GCC = $(shell command -v gcc 2> /dev/null)
      ifeq ($(GCC),)
        $(error gcc not installed for ledger support, please install or set LEDGER_ENABLED=false)
      else
        build_tags += ledger
      endif
    endif
  endif
endif
build_tags := $(strip $(build_tags))

empty :=
whitespace := $(empty) $(empty)
comma := ,

# convert build_tags from a whitespace seperated list to a comma seperated list
build_tags_comma_sep := $(subst $(whitespace),$(comma),$(build_tags))


# process linker flags
ldflags = -X github.com/cosmos/cosmos-sdk/version.Name=celestia-app \
		  -X github.com/cosmos/cosmos-sdk/version.AppName=celestia-appd \
		  -X github.com/cosmos/cosmos-sdk/version.Version=$(VERSION) \
		  -X github.com/cosmos/cosmos-sdk/version.Commit=$(COMMIT) \
		  -X "github.com/cosmos/cosmos-sdk/version.BuildTags=$(build_tags_comma_sep)"
ldflags += $(LDFLAGS)

BUILD_FLAGS := -tags "$(build_tags)" -ldflags '$(ldflags)'

## help: Get more info on make commands.
help: Makefile
	@echo " Choose a command run in "$(PROJECTNAME)":"
	@sed -n 's/^##//p' $< | column -t -s ':' |  sed -e 's/^/ /'
.PHONY: help

## build: Build the celestia-appd binary into the ./build directory.
build: mod
	@cd ./cmd/celestia-appd
	@mkdir -p build/
	@go build $(BUILD_FLAGS) -o build/ ./cmd/celestia-appd
	@go mod tidy
.PHONY: build

## install: Build and install the celestia-appd binary into the $GOPATH/bin directory.
install: go.sum
	@echo "--> Installing celestia-appd"
	@go install $(BUILD_FLAGS) ./cmd/celestia-appd
.PHONY: install

## mod: Update go.mod.
mod:
	@echo "--> Updating go.mod"
	@go mod tidy
.PHONY: mod

## mod-verify: Verify dependencies have expected content.
mod-verify: mod
	@echo "--> Verifying dependencies have expected content"
	GO111MODULE=on go mod verify
.PHONY: mod-verify

## proto-gen: Generate protobuf files. Requires docker.
proto-gen:
	@echo "--> Generating Protobuf files"
	$(DOCKER) run --rm -v $(CURDIR):/workspace --workdir /workspace tendermintdev/sdk-proto-gen:v0.7 sh ./scripts/protocgen.sh
.PHONY: proto-gen

## proto-lint: Lint protobuf files. Requires docker.
proto-lint:
	@echo "--> Linting Protobuf files"
	@$(DOCKER_BUF) lint --error-format=json
.PHONY: proto-lint

## proto-format: Format protobuf files. Requires docker.
proto-format:
	@echo "--> Formatting Protobuf files"
	@$(DOCKER_PROTO_BUILDER) find . -name '*.proto' -path "./proto/*" -exec clang-format -i {} \;
.PHONY: proto-format

## build-docker: Build the celestia-appd docker image. Requires docker.
build-docker:
	@echo "--> Building Docker image"
	$(DOCKER) build -t celestiaorg/celestia-app -f Dockerfile .
.PHONY: build-docker

## lint: Run all linters: golangci-lint, markdownlint, hadolint, yamllint.
lint:
	@echo "--> Running golangci-lint"
	@golangci-lint run
	@echo "--> Running markdownlint"
	@markdownlint --config .markdownlint.yaml '**/*.md'
	@echo "--> Running hadolint"
	@hadolint Dockerfile
	@echo "--> Running yamllint"
	@yamllint --no-warnings . -c .yamllint.yml

.PHONY: lint

## markdown-link-check: Check all markdown links.
markdown-link-check:
	@echo "--> Running markdown-link-check"
	@find . -name \*.md -print0 | xargs -0 -n1 markdown-link-check


## fmt: Format files per linters golangci-lint and markdownlint.
fmt:
	@echo "--> Running golangci-lint --fix"
	@golangci-lint run --fix
	@echo "--> Running markdownlint --fix"
	@markdownlint --fix --quiet --config .markdownlint.yaml .
.PHONY: fmt

## test: Run tests.
test:
<<<<<<< HEAD
	@echo "--> Running unit tests"
	@go test ./...
=======
	@echo "--> Running tests"
	@go test -timeout 30m ./...
>>>>>>> 4e62d2d3
.PHONY: test

## test-short: Run tests in short mode.
test-short:
	@echo "--> Running tests in short mode"
<<<<<<< HEAD
	@go test ./... -short
=======
	@go test ./... -short -timeout 1m
>>>>>>> 4e62d2d3
.PHONY: test-short

## test-e2e: Run end to end tests via knuu.
test-e2e:
	@version=$(git rev-parse --short HEAD)
	@echo "--> Running e2e tests on version: $version"
	@KNUU_NAMESPACE=test E2E_VERSION=$version E2E=true go test ./test/e2e/... -timeout 30m
.PHONY: test-e2e

## test-race: Run tests in race mode.
test-race:
# TODO: Remove the -skip flag once the following tests no longer contain data races.
# https://github.com/celestiaorg/celestia-app/issues/1369
	@echo "--> Running tests in race mode"
<<<<<<< HEAD
	@VERSION=$(VERSION) go test -race -short ./...
=======
	@go test ./... -v -race -skip "TestPrepareProposalConsistency|TestIntegrationTestSuite|TestQGBRPCQueries|TestSquareSizeIntegrationTest|TestStandardSDKIntegrationTestSuite|TestTxsimCommandFlags|TestTxsimCommandEnvVar|TestMintIntegrationTestSuite|TestQGBCLI|TestUpgrade|TestMaliciousTestNode|TestMaxTotalBlobSizeSuite|TestQGBIntegrationSuite|TestSignerTestSuite|TestPriorityTestSuite"
>>>>>>> 4e62d2d3
.PHONY: test-race

## test-bench: Run unit tests in bench mode.
test-bench:
	@echo "--> Running tests in bench mode"
	@go test -bench=. ./...
.PHONY: test-bench

## test-coverage: Generate test coverage.txt
test-coverage:
	@echo "--> Generating coverage.txt"
	@export VERSION=$(VERSION); bash -x scripts/test_cover.sh
.PHONY: test-coverage

## txsim-install: Install the tx simulator.
txsim-install:
	@echo "--> Installing tx simulator"
	@go install $(BUILD_FLAGS) ./test/cmd/txsim
.PHONY: txsim-install

## txsim-build: Build the tx simulator binary into the ./build directory.
txsim-build:
	@echo "--> Building tx simulator"
	@cd ./test/cmd/txsim
	@mkdir -p build/
	@go build $(BUILD_FLAGS) -o build/ ./test/cmd/txsim
	@go mod tidy
.PHONY: txsim-build

## txsim-build-docker: Build the tx simulator Docker image. Requires Docker.
txsim-build-docker:
	docker build -t ghcr.io/celestiaorg/txsim -f docker/Dockerfile_txsim  .
.PHONY: txsim-build-docker

## adr-gen: Download the ADR template from the celestiaorg/.github repo. Ex. `make adr-gen`
adr-gen:
	@echo "--> Downloading ADR template"
	@curl -sSL https://raw.githubusercontent.com/celestiaorg/.github/main/adr-template.md > docs/architecture/adr-template.md
.PHONY: adr-gen<|MERGE_RESOLUTION|>--- conflicted
+++ resolved
@@ -137,23 +137,14 @@
 
 ## test: Run tests.
 test:
-<<<<<<< HEAD
-	@echo "--> Running unit tests"
-	@go test ./...
-=======
 	@echo "--> Running tests"
 	@go test -timeout 30m ./...
->>>>>>> 4e62d2d3
 .PHONY: test
 
 ## test-short: Run tests in short mode.
 test-short:
 	@echo "--> Running tests in short mode"
-<<<<<<< HEAD
-	@go test ./... -short
-=======
 	@go test ./... -short -timeout 1m
->>>>>>> 4e62d2d3
 .PHONY: test-short
 
 ## test-e2e: Run end to end tests via knuu.
@@ -168,11 +159,7 @@
 # TODO: Remove the -skip flag once the following tests no longer contain data races.
 # https://github.com/celestiaorg/celestia-app/issues/1369
 	@echo "--> Running tests in race mode"
-<<<<<<< HEAD
-	@VERSION=$(VERSION) go test -race -short ./...
-=======
 	@go test ./... -v -race -skip "TestPrepareProposalConsistency|TestIntegrationTestSuite|TestQGBRPCQueries|TestSquareSizeIntegrationTest|TestStandardSDKIntegrationTestSuite|TestTxsimCommandFlags|TestTxsimCommandEnvVar|TestMintIntegrationTestSuite|TestQGBCLI|TestUpgrade|TestMaliciousTestNode|TestMaxTotalBlobSizeSuite|TestQGBIntegrationSuite|TestSignerTestSuite|TestPriorityTestSuite"
->>>>>>> 4e62d2d3
 .PHONY: test-race
 
 ## test-bench: Run unit tests in bench mode.
