--- conflicted
+++ resolved
@@ -147,13 +147,8 @@
 	github.com/joho/godotenv v1.5.1 // indirect
 	github.com/josharian/intern v1.0.0 // indirect
 	github.com/json-iterator/go v1.1.12 // indirect
-<<<<<<< HEAD
-	github.com/klauspost/compress v1.17.9 // indirect
-	github.com/klauspost/cpuid/v2 v2.2.8 // indirect
-=======
 	github.com/klauspost/compress v1.17.8 // indirect
 	github.com/klauspost/cpuid/v2 v2.2.7 // indirect
->>>>>>> 2c74ea5c
 	github.com/klauspost/reedsolomon v1.12.1 // indirect
 	github.com/lib/pq v1.10.7 // indirect
 	github.com/libp2p/go-buffer-pool v0.1.0 // indirect
@@ -226,11 +221,7 @@
 	go.uber.org/zap v1.27.0 // indirect
 	golang.org/x/crypto v0.24.0 // indirect
 	golang.org/x/net v0.26.0 // indirect
-<<<<<<< HEAD
-	golang.org/x/oauth2 v0.20.0 // indirect
-=======
 	golang.org/x/oauth2 v0.21.0 // indirect
->>>>>>> 2c74ea5c
 	golang.org/x/sync v0.7.0 // indirect
 	golang.org/x/sys v0.21.0 // indirect
 	golang.org/x/term v0.21.0 // indirect
