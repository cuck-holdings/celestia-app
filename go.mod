module github.com/celestiaorg/celestia-app/v2

go 1.22.3

require (
	cosmossdk.io/errors v1.0.1
	cosmossdk.io/math v1.3.0
	github.com/celestiaorg/blobstream-contracts/v3 v3.1.0
	github.com/celestiaorg/go-square v1.1.0
	github.com/celestiaorg/go-square/merkle v0.0.0-20240117232118-fd78256df076
	github.com/celestiaorg/knuu v0.14.0
	github.com/celestiaorg/nmt v0.21.0
	github.com/celestiaorg/rsmt2d v0.13.1
	github.com/cosmos/cosmos-proto v1.0.0-beta.5
	github.com/cosmos/cosmos-sdk v0.46.16
	github.com/cosmos/gogoproto v1.4.12
	github.com/cosmos/ibc-apps/middleware/packet-forward-middleware/v6 v6.1.2
	github.com/cosmos/ibc-go/v6 v6.2.2
	github.com/ethereum/go-ethereum v1.14.4
	github.com/gogo/protobuf v1.3.3
	github.com/golang/mock v1.6.0
	github.com/golang/protobuf v1.5.4
	github.com/gorilla/mux v1.8.1
	github.com/grpc-ecosystem/grpc-gateway v1.16.0
	github.com/rs/zerolog v1.33.0
	github.com/spf13/cast v1.6.0
	github.com/spf13/cobra v1.8.0
	github.com/spf13/pflag v1.0.5
	github.com/stretchr/testify v1.9.0
	github.com/tendermint/tendermint v0.34.29
	github.com/tendermint/tm-db v0.6.7
	golang.org/x/exp v0.0.0-20240213143201-ec583247a57a
	google.golang.org/genproto/googleapis/api v0.0.0-20240318140521-94a12d6c2237
	google.golang.org/grpc v1.64.0
	google.golang.org/protobuf v1.34.1
	gopkg.in/yaml.v2 v2.4.0
)

require (
	cloud.google.com/go v0.112.1 // indirect
	cloud.google.com/go/compute v1.25.1 // indirect
	cloud.google.com/go/compute/metadata v0.2.3 // indirect
	cloud.google.com/go/iam v1.1.6 // indirect
	cloud.google.com/go/storage v1.38.0 // indirect
	filippo.io/edwards25519 v1.0.0-rc.1 // indirect
	github.com/99designs/go-keychain v0.0.0-20191008050251-8e49817e8af4 // indirect
	github.com/99designs/keyring v1.2.2 // indirect
	github.com/ChainSafe/go-schnorrkel v1.0.0 // indirect
	github.com/Microsoft/go-winio v0.6.2 // indirect
	github.com/StackExchange/wmi v1.2.1 // indirect
	github.com/Workiva/go-datastructures v1.0.53 // indirect
	github.com/armon/go-metrics v0.4.1 // indirect
	github.com/aws/aws-sdk-go v1.44.122 // indirect
	github.com/beorn7/perks v1.0.1 // indirect
	github.com/bgentry/go-netrc v0.0.0-20140422174119-9fd32a8b3d3d // indirect
	github.com/bgentry/speakeasy v0.1.0 // indirect
	github.com/bits-and-blooms/bitset v1.10.0 // indirect
	github.com/btcsuite/btcd/btcec/v2 v2.3.2 // indirect
	github.com/celestiaorg/bittwister v0.0.0-20231213180407-65cdbaf5b8c7 // indirect
	github.com/celestiaorg/merkletree v0.0.0-20210714075610-a84dc3ddbbe4 // indirect
	github.com/cenkalti/backoff/v4 v4.1.3 // indirect
	github.com/cespare/xxhash v1.1.0 // indirect
	github.com/cespare/xxhash/v2 v2.3.0 // indirect
	github.com/chzyer/readline v1.5.1 // indirect
	github.com/cilium/ebpf v0.12.3 // indirect
	github.com/cockroachdb/apd/v2 v2.0.2 // indirect
	github.com/coinbase/rosetta-sdk-go v0.7.9 // indirect
	github.com/cometbft/cometbft-db v0.7.0 // indirect
	github.com/confio/ics23/go v0.9.1 // indirect
	github.com/consensys/bavard v0.1.13 // indirect
	github.com/consensys/gnark-crypto v0.12.1 // indirect
	github.com/cosmos/btcutil v1.0.5 // indirect
	github.com/cosmos/go-bip39 v1.0.0 // indirect
	github.com/cosmos/gorocksdb v1.2.0 // indirect
	github.com/cosmos/iavl v0.19.6 // indirect
	github.com/cosmos/ledger-cosmos-go v0.13.2 // indirect
	github.com/crate-crypto/go-kzg-4844 v1.0.0 // indirect
	github.com/creachadair/taskgroup v0.3.2 // indirect
	github.com/danieljoos/wincred v1.1.2 // indirect
	github.com/davecgh/go-spew v1.1.2-0.20180830191138-d8f796af33cc // indirect
	github.com/deckarep/golang-set/v2 v2.6.0 // indirect
	github.com/decred/dcrd/dcrec/secp256k1/v4 v4.1.0 // indirect
	github.com/desertbit/timer v0.0.0-20180107155436-c41aec40b27f // indirect
	github.com/dgraph-io/badger/v2 v2.2007.4 // indirect
	github.com/dgraph-io/ristretto v0.1.1 // indirect
	github.com/dgryski/go-farm v0.0.0-20200201041132-a6ae2369ad13 // indirect
	github.com/distribution/reference v0.5.0 // indirect
	github.com/docker/docker v26.1.3+incompatible // indirect
	github.com/docker/go-connections v0.4.1-0.20210727194412-58542c764a11 // indirect
	github.com/docker/go-units v0.5.0 // indirect
	github.com/dustin/go-humanize v1.0.1 // indirect
	github.com/dvsekhvalnov/jose2go v1.6.0 // indirect
	github.com/emicklei/go-restful/v3 v3.11.0 // indirect
	github.com/ethereum/c-kzg-4844 v1.0.0 // indirect
	github.com/felixge/httpsnoop v1.0.4 // indirect
	github.com/fsnotify/fsnotify v1.7.0 // indirect
	github.com/go-kit/kit v0.12.0 // indirect
	github.com/go-kit/log v0.2.1 // indirect
	github.com/go-logfmt/logfmt v0.6.0 // indirect
	github.com/go-logr/logr v1.4.1 // indirect
	github.com/go-logr/stdr v1.2.2 // indirect
	github.com/go-ole/go-ole v1.3.0 // indirect
	github.com/go-openapi/jsonpointer v0.19.6 // indirect
	github.com/go-openapi/jsonreference v0.20.2 // indirect
	github.com/go-openapi/swag v0.22.3 // indirect
	github.com/go-playground/validator/v10 v10.11.2 // indirect
	github.com/goccy/go-json v0.10.2 // indirect
	github.com/godbus/dbus v0.0.0-20190726142602-4481cbc300e2 // indirect
	github.com/gogo/gateway v1.1.0 // indirect
	github.com/golang/glog v1.2.0 // indirect
	github.com/golang/groupcache v0.0.0-20210331224755-41bb18bfe9da // indirect
	github.com/golang/snappy v0.0.5-0.20220116011046-fa5810519dcb // indirect
	github.com/google/btree v1.1.2 // indirect
	github.com/google/gnostic-models v0.6.8 // indirect
	github.com/google/go-cmp v0.6.0 // indirect
	github.com/google/gofuzz v1.2.0 // indirect
	github.com/google/orderedcode v0.0.1 // indirect
	github.com/google/s2a-go v0.1.7 // indirect
	github.com/google/uuid v1.6.0 // indirect
	github.com/googleapis/enterprise-certificate-proxy v0.3.2 // indirect
	github.com/googleapis/gax-go/v2 v2.12.2 // indirect
	github.com/gorilla/handlers v1.5.2 // indirect
	github.com/gorilla/websocket v1.5.0 // indirect
	github.com/grafana/otel-profiling-go v0.5.1 // indirect
	github.com/grafana/pyroscope-go v1.1.1 // indirect
	github.com/grafana/pyroscope-go/godeltaprof v0.1.6 // indirect
	github.com/grpc-ecosystem/go-grpc-middleware v1.3.0 // indirect
	github.com/gsterjov/go-libsecret v0.0.0-20161001094733-a6f4afe4910c // indirect
	github.com/gtank/merlin v0.1.1 // indirect
	github.com/gtank/ristretto255 v0.1.2 // indirect
	github.com/hashicorp/go-cleanhttp v0.5.2 // indirect
	github.com/hashicorp/go-getter v1.7.4 // indirect
	github.com/hashicorp/go-immutable-radix v1.3.1 // indirect
	github.com/hashicorp/go-safetemp v1.0.0 // indirect
	github.com/hashicorp/go-uuid v1.0.2 // indirect
	github.com/hashicorp/go-version v1.6.0 // indirect
	github.com/hashicorp/golang-lru v0.5.5-0.20210104140557-80c98217689d // indirect
	github.com/hashicorp/hcl v1.0.0 // indirect
	github.com/hdevalence/ed25519consensus v0.0.0-20220222234857-c00d1f31bab3 // indirect
	github.com/holiman/uint256 v1.2.4 // indirect
	github.com/iancoleman/orderedmap v0.2.0 // indirect
	github.com/imdario/mergo v0.3.16 // indirect
	github.com/improbable-eng/grpc-web v0.15.0 // indirect
	github.com/inconshreveable/mousetrap v1.1.0 // indirect
	github.com/jmespath/go-jmespath v0.4.0 // indirect
	github.com/jmhodges/levigo v1.0.0 // indirect
	github.com/joho/godotenv v1.5.1 // indirect
	github.com/josharian/intern v1.0.0 // indirect
	github.com/json-iterator/go v1.1.12 // indirect
	github.com/klauspost/compress v1.17.6 // indirect
	github.com/klauspost/cpuid/v2 v2.2.7 // indirect
	github.com/klauspost/reedsolomon v1.12.1 // indirect
	github.com/lib/pq v1.10.7 // indirect
	github.com/libp2p/go-buffer-pool v0.1.0 // indirect
	github.com/magiconair/properties v1.8.7 // indirect
	github.com/mailru/easyjson v0.7.7 // indirect
	github.com/manifoldco/promptui v0.9.0 // indirect
	github.com/mattn/go-colorable v0.1.13 // indirect
	github.com/mattn/go-isatty v0.0.20 // indirect
	github.com/mattn/go-runewidth v0.0.14 // indirect
	github.com/matttproud/golang_protobuf_extensions v1.0.4 // indirect
	github.com/mimoo/StrobeGo v0.0.0-20210601165009-122bf33a46e0 // indirect
	github.com/minio/highwayhash v1.0.2 // indirect
	github.com/minio/md5-simd v1.1.2 // indirect
	github.com/minio/minio-go/v7 v7.0.70 // indirect
	github.com/mitchellh/go-homedir v1.1.0 // indirect
	github.com/mitchellh/go-testing-interface v1.14.1 // indirect
	github.com/mitchellh/mapstructure v1.5.0 // indirect
	github.com/mmcloughlin/addchain v0.4.0 // indirect
	github.com/moby/docker-image-spec v1.3.1 // indirect
	github.com/moby/spdystream v0.2.0 // indirect
	github.com/modern-go/concurrent v0.0.0-20180306012644-bacd9c7ef1dd // indirect
	github.com/modern-go/reflect2 v1.0.2 // indirect
	github.com/mtibben/percent v0.2.1 // indirect
	github.com/munnerz/goautoneg v0.0.0-20191010083416-a7dc8b61c822 // indirect
	github.com/onsi/ginkgo v1.16.5 // indirect
	github.com/opencontainers/go-digest v1.0.0 // indirect
	github.com/opencontainers/image-spec v1.1.0-rc2.0.20221005185240-3a7f492d3f1b // indirect
	github.com/pelletier/go-toml/v2 v2.1.0 // indirect
	github.com/petermattis/goid v0.0.0-20230317030725-371a4b8eda08 // indirect
	github.com/pkg/errors v0.9.1 // indirect
	github.com/pmezard/go-difflib v1.0.1-0.20181226105442-5d4384ee4fb2 // indirect
	github.com/prometheus/client_golang v1.14.0 // indirect
	github.com/prometheus/client_model v0.5.0 // indirect
	github.com/prometheus/common v0.42.0 // indirect
	github.com/prometheus/procfs v0.12.0 // indirect
	github.com/rakyll/statik v0.1.7 // indirect
	github.com/rcrowley/go-metrics v0.0.0-20201227073835-cf1acfcdf475 // indirect
	github.com/regen-network/cosmos-proto v0.3.1 // indirect
	github.com/rivo/uniseg v0.4.4 // indirect
	github.com/rs/cors v1.8.3 // indirect
	github.com/rs/xid v1.5.0 // indirect
	github.com/sasha-s/go-deadlock v0.3.1 // indirect
	github.com/shirou/gopsutil v3.21.6+incompatible // indirect
	github.com/sirupsen/logrus v1.9.3 // indirect
	github.com/spf13/afero v1.11.0 // indirect
	github.com/spf13/jwalterweatherman v1.1.0 // indirect
	github.com/spf13/viper v1.15.0 // indirect
	github.com/subosito/gotenv v1.6.0 // indirect
	github.com/supranational/blst v0.3.11 // indirect
	github.com/syndtr/goleveldb v1.0.1-0.20220721030215-126854af5e6d // indirect
	github.com/tecbot/gorocksdb v0.0.0-20191217155057-f0fad39f321c // indirect
	github.com/tendermint/go-amino v0.16.0 // indirect
	github.com/tidwall/btree v1.5.0 // indirect
	github.com/tklauser/go-sysconf v0.3.12 // indirect
	github.com/tklauser/numcpus v0.6.1 // indirect
	github.com/ugorji/go/codec v1.2.9 // indirect
	github.com/ulikunitz/xz v0.5.10 // indirect
	github.com/zondax/hid v0.9.2 // indirect
	github.com/zondax/ledger-go v0.14.3 // indirect
	go.etcd.io/bbolt v1.3.6 // indirect
	go.opencensus.io v0.24.0 // indirect
	go.opentelemetry.io/contrib/instrumentation/google.golang.org/grpc/otelgrpc v0.49.0 // indirect
	go.opentelemetry.io/contrib/instrumentation/net/http/otelhttp v0.49.0 // indirect
	go.opentelemetry.io/otel v1.26.0 // indirect
	go.opentelemetry.io/otel/exporters/otlp/otlptrace v1.24.0 // indirect
	go.opentelemetry.io/otel/exporters/stdout/stdouttrace v1.18.0 // indirect
	go.opentelemetry.io/otel/metric v1.26.0 // indirect
	go.opentelemetry.io/otel/sdk v1.26.0 // indirect
	go.opentelemetry.io/otel/trace v1.26.0 // indirect
	go.opentelemetry.io/proto/otlp v1.1.0 // indirect
	go.uber.org/multierr v1.11.0 // indirect
<<<<<<< HEAD
	go.uber.org/zap v1.27.0 // indirect
	golang.org/x/crypto v0.23.0 // indirect
	golang.org/x/mod v0.17.0 // indirect
	golang.org/x/net v0.25.0 // indirect
	golang.org/x/oauth2 v0.18.0 // indirect
	golang.org/x/sync v0.7.0 // indirect
	golang.org/x/sys v0.20.0 // indirect
	golang.org/x/term v0.20.0 // indirect
	golang.org/x/text v0.15.0 // indirect
	golang.org/x/time v0.5.0 // indirect
	golang.org/x/tools v0.21.0 // indirect
=======
	go.uber.org/zap v1.24.0 // indirect
	golang.org/x/crypto v0.22.0 // indirect
	golang.org/x/net v0.24.0 // indirect
	golang.org/x/oauth2 v0.18.0 // indirect
	golang.org/x/sync v0.7.0 // indirect
	golang.org/x/sys v0.20.0 // indirect
	golang.org/x/term v0.19.0 // indirect
	golang.org/x/text v0.14.0 // indirect
	golang.org/x/time v0.5.0 // indirect
>>>>>>> c0904490
	google.golang.org/api v0.169.0 // indirect
	google.golang.org/appengine v1.6.8 // indirect
	google.golang.org/genproto v0.0.0-20240227224415-6ceb2ff114de // indirect
	google.golang.org/genproto/googleapis/rpc v0.0.0-20240401170217-c3f982113cda // indirect
	gopkg.in/inf.v0 v0.9.1 // indirect
	gopkg.in/ini.v1 v1.67.0 // indirect
	gopkg.in/yaml.v3 v3.0.1 // indirect
	k8s.io/api v0.28.2 // indirect
	k8s.io/apimachinery v0.28.2 // indirect
	k8s.io/client-go v0.28.2 // indirect
	k8s.io/klog/v2 v2.120.1 // indirect
	k8s.io/kube-openapi v0.0.0-20240228011516-70dd3763d340 // indirect
	k8s.io/utils v0.0.0-20230726121419-3b25d923346b // indirect
	nhooyr.io/websocket v1.8.6 // indirect
	rsc.io/tmplfunc v0.0.3 // indirect
	sigs.k8s.io/json v0.0.0-20221116044647-bc3834ca7abd // indirect
	sigs.k8s.io/structured-merge-diff/v4 v4.4.1 // indirect
	sigs.k8s.io/yaml v1.4.0 // indirect
)

replace (
	github.com/cosmos/cosmos-sdk => github.com/celestiaorg/cosmos-sdk v1.22.0-sdk-v0.46.16
	// Pin to ledger-cosmos-go v0.12.4 to avoid a breaking change introduced in v0.13.0
	// The following replace statement can be removed when we upgrade to cosmos-sdk >= v0.50.0
	github.com/cosmos/ledger-cosmos-go => github.com/cosmos/ledger-cosmos-go v0.12.4
	github.com/gogo/protobuf => github.com/regen-network/protobuf v1.3.3-alpha.regen.1
	github.com/syndtr/goleveldb => github.com/syndtr/goleveldb v1.0.1-0.20210819022825-2ae1ddf74ef7
	github.com/tendermint/tendermint => github.com/celestiaorg/celestia-core v1.36.1-tm-v0.34.29
)<|MERGE_RESOLUTION|>--- conflicted
+++ resolved
@@ -220,10 +220,8 @@
 	go.opentelemetry.io/otel/trace v1.26.0 // indirect
 	go.opentelemetry.io/proto/otlp v1.1.0 // indirect
 	go.uber.org/multierr v1.11.0 // indirect
-<<<<<<< HEAD
 	go.uber.org/zap v1.27.0 // indirect
 	golang.org/x/crypto v0.23.0 // indirect
-	golang.org/x/mod v0.17.0 // indirect
 	golang.org/x/net v0.25.0 // indirect
 	golang.org/x/oauth2 v0.18.0 // indirect
 	golang.org/x/sync v0.7.0 // indirect
@@ -231,18 +229,6 @@
 	golang.org/x/term v0.20.0 // indirect
 	golang.org/x/text v0.15.0 // indirect
 	golang.org/x/time v0.5.0 // indirect
-	golang.org/x/tools v0.21.0 // indirect
-=======
-	go.uber.org/zap v1.24.0 // indirect
-	golang.org/x/crypto v0.22.0 // indirect
-	golang.org/x/net v0.24.0 // indirect
-	golang.org/x/oauth2 v0.18.0 // indirect
-	golang.org/x/sync v0.7.0 // indirect
-	golang.org/x/sys v0.20.0 // indirect
-	golang.org/x/term v0.19.0 // indirect
-	golang.org/x/text v0.14.0 // indirect
-	golang.org/x/time v0.5.0 // indirect
->>>>>>> c0904490
 	google.golang.org/api v0.169.0 // indirect
 	google.golang.org/appengine v1.6.8 // indirect
 	google.golang.org/genproto v0.0.0-20240227224415-6ceb2ff114de // indirect
