--- conflicted
+++ resolved
@@ -150,12 +150,9 @@
 	github.com/jmhodges/levigo v1.0.0 // indirect
 	github.com/josharian/intern v1.0.0 // indirect
 	github.com/json-iterator/go v1.1.12 // indirect
-<<<<<<< HEAD
+	github.com/klauspost/compress v1.17.6 // indirect
 	github.com/jung-kurt/gofpdf v1.0.3-0.20190309125859-24315acbbda5 // indirect
 	github.com/klauspost/compress v1.17.4 // indirect
-=======
-	github.com/klauspost/compress v1.17.6 // indirect
->>>>>>> eba62c9a
 	github.com/klauspost/cpuid/v2 v2.2.6 // indirect
 	github.com/klauspost/reedsolomon v1.12.1 // indirect
 	github.com/lib/pq v1.10.7 // indirect
@@ -225,12 +222,8 @@
 	go.uber.org/atomic v1.11.0 // indirect
 	go.uber.org/multierr v1.11.0 // indirect
 	go.uber.org/zap v1.24.0 // indirect
-<<<<<<< HEAD
-	golang.org/x/crypto v0.18.0 // indirect
+	golang.org/x/crypto v0.19.0 // indirect
 	golang.org/x/image v0.0.0-20190802002840-cff245a6509b // indirect
-=======
-	golang.org/x/crypto v0.19.0 // indirect
->>>>>>> eba62c9a
 	golang.org/x/mod v0.14.0 // indirect
 	golang.org/x/net v0.21.0 // indirect
 	golang.org/x/oauth2 v0.16.0 // indirect
