--- conflicted
+++ resolved
@@ -189,12 +189,9 @@
 	github.com/regen-network/cosmos-proto v0.3.1 // indirect
 	github.com/rivo/uniseg v0.4.4 // indirect
 	github.com/rs/cors v1.8.3 // indirect
-<<<<<<< HEAD
+	github.com/rs/xid v1.5.0 // indirect
 	github.com/sagikazarmark/locafero v0.4.0 // indirect
 	github.com/sagikazarmark/slog-shim v0.1.0 // indirect
-=======
-	github.com/rs/xid v1.5.0 // indirect
->>>>>>> d60eef7e
 	github.com/sasha-s/go-deadlock v0.3.1 // indirect
 	github.com/shirou/gopsutil v3.21.6+incompatible // indirect
 	github.com/sirupsen/logrus v1.9.3 // indirect
