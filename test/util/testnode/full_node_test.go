--- conflicted
+++ resolved
@@ -127,11 +127,7 @@
 }
 
 // Test_defaultAppVersion tests that the default app version is set correctly in
-<<<<<<< HEAD
-// testnode.
-=======
 // testnode node.
->>>>>>> ad91a5b2
 func (s *IntegrationTestSuite) Test_defaultAppVersion() {
 	t := s.T()
 	blockRes, err := s.cctx.Client.Block(s.cctx.GoContext(), nil)
