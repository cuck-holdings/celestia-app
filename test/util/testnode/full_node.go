package testnode

import (
	"os"
	"path/filepath"

	"github.com/cosmos/cosmos-sdk/client/flags"
	srvtypes "github.com/cosmos/cosmos-sdk/server/types"
	"github.com/tendermint/tendermint/libs/log"
	"github.com/tendermint/tendermint/node"
	"github.com/tendermint/tendermint/p2p"
	"github.com/tendermint/tendermint/privval"
	"github.com/tendermint/tendermint/proxy"
	dbm "github.com/tendermint/tm-db"
)

// NewCometNode creates a ready to use comet node that operates a single
// validator celestia-app network. It expects that all configuration files are
// already initialized and saved to the baseDir.
func NewCometNode(baseDir string, cfg *UniversalTestingConfig) (*node.Node, srvtypes.Application, error) {
<<<<<<< HEAD
	var logger log.Logger
	if cfg.SuppressLogs {
		logger = log.NewNopLogger()
	} else {
		logger = log.NewTMLogger(log.NewSyncWriter(os.Stdout))
		logger = log.NewFilter(logger, log.AllowError())
	}

=======
	logger := newLogger(cfg)
>>>>>>> ad91a5b2
	dbPath := filepath.Join(cfg.TmConfig.RootDir, "data")
	db, err := dbm.NewGoLevelDB("application", dbPath)
	if err != nil {
		return nil, nil, err
	}

	cfg.AppOptions.Set(flags.FlagHome, baseDir)

	app := cfg.AppCreator(logger, db, nil, cfg.AppOptions)

	nodeKey, err := p2p.LoadOrGenNodeKey(cfg.TmConfig.NodeKeyFile())
	if err != nil {
		return nil, nil, err
	}

	tmNode, err := node.NewNode(
		cfg.TmConfig,
		privval.LoadOrGenFilePV(cfg.TmConfig.PrivValidatorKeyFile(), cfg.TmConfig.PrivValidatorStateFile()),
		nodeKey,
		proxy.NewLocalClientCreator(app),
		node.DefaultGenesisDocProviderFunc(cfg.TmConfig),
		node.DefaultDBProvider,
		node.DefaultMetricsProvider(cfg.TmConfig.Instrumentation),
		logger,
	)

	return tmNode, app, err
}

<<<<<<< HEAD
// NewNetwork starts a single valiator celestia-app network using the provided
// configurations. Configured accounts will be funded and their keys can be
// accessed in keyring returned client.Context. All rpc, p2p, and grpc addresses
// in the provided configs are overwritten to use open ports. The node can be
// accessed via the returned client.Context or via the returned rpc and grpc
// addresses. Configured genesis options will be applied after all accounts have
// been initialized.
func NewNetwork(t testing.TB, cfg *Config) (cctx Context, rpcAddr, grpcAddr string) {
	t.Helper()

	tmCfg := cfg.TmConfig
	tmCfg.RPC.ListenAddress = fmt.Sprintf("tcp://127.0.0.1:%d", GetFreePort())
	tmCfg.P2P.ListenAddress = fmt.Sprintf("tcp://127.0.0.1:%d", GetFreePort())
	tmCfg.RPC.GRPCListenAddress = fmt.Sprintf("tcp://127.0.0.1:%d", GetFreePort())

	// initialize the genesis file and validator files for the first validator.
	baseDir, err := genesis.InitFiles(t.TempDir(), tmCfg, cfg.Genesis, 0)
	require.NoError(t, err)

	tmNode, app, err := NewCometNode(baseDir, &cfg.UniversalTestingConfig)
	require.NoError(t, err)

	cctx = NewContext(context.TODO(), cfg.Genesis.Keyring(), tmCfg, cfg.Genesis.ChainID)

	cctx, stopNode, err := StartNode(tmNode, cctx)
	require.NoError(t, err)

	appCfg := cfg.AppConfig
	appCfg.GRPC.Address = fmt.Sprintf("127.0.0.1:%d", GetFreePort())
	appCfg.API.Address = fmt.Sprintf("tcp://127.0.0.1:%d", GetFreePort())

	cctx, cleanupGRPC, err := StartGRPCServer(app, appCfg, cctx)
	require.NoError(t, err)

	t.Cleanup(func() {
		t.Log("tearing down testnode")
		require.NoError(t, stopNode())
		require.NoError(t, cleanupGRPC())
	})

	return cctx, tmCfg.RPC.ListenAddress, appCfg.GRPC.Address
}

func GetFreePort() int {
	a, err := net.ResolveTCPAddr("tcp", "localhost:0")
	if err == nil {
		var l *net.TCPListener
		if l, err = net.ListenTCP("tcp", a); err == nil {
			defer l.Close()
			return l.Addr().(*net.TCPAddr).Port
		}
=======
func newLogger(cfg *UniversalTestingConfig) log.Logger {
	if cfg.SuppressLogs {
		return log.NewNopLogger()
>>>>>>> ad91a5b2
	}
	logger := log.NewTMLogger(log.NewSyncWriter(os.Stdout))
	logger = log.NewFilter(logger, log.AllowError())
	return logger
}<|MERGE_RESOLUTION|>--- conflicted
+++ resolved
@@ -18,18 +18,7 @@
 // validator celestia-app network. It expects that all configuration files are
 // already initialized and saved to the baseDir.
 func NewCometNode(baseDir string, cfg *UniversalTestingConfig) (*node.Node, srvtypes.Application, error) {
-<<<<<<< HEAD
-	var logger log.Logger
-	if cfg.SuppressLogs {
-		logger = log.NewNopLogger()
-	} else {
-		logger = log.NewTMLogger(log.NewSyncWriter(os.Stdout))
-		logger = log.NewFilter(logger, log.AllowError())
-	}
-
-=======
 	logger := newLogger(cfg)
->>>>>>> ad91a5b2
 	dbPath := filepath.Join(cfg.TmConfig.RootDir, "data")
 	db, err := dbm.NewGoLevelDB("application", dbPath)
 	if err != nil {
@@ -59,63 +48,9 @@
 	return tmNode, app, err
 }
 
-<<<<<<< HEAD
-// NewNetwork starts a single valiator celestia-app network using the provided
-// configurations. Configured accounts will be funded and their keys can be
-// accessed in keyring returned client.Context. All rpc, p2p, and grpc addresses
-// in the provided configs are overwritten to use open ports. The node can be
-// accessed via the returned client.Context or via the returned rpc and grpc
-// addresses. Configured genesis options will be applied after all accounts have
-// been initialized.
-func NewNetwork(t testing.TB, cfg *Config) (cctx Context, rpcAddr, grpcAddr string) {
-	t.Helper()
-
-	tmCfg := cfg.TmConfig
-	tmCfg.RPC.ListenAddress = fmt.Sprintf("tcp://127.0.0.1:%d", GetFreePort())
-	tmCfg.P2P.ListenAddress = fmt.Sprintf("tcp://127.0.0.1:%d", GetFreePort())
-	tmCfg.RPC.GRPCListenAddress = fmt.Sprintf("tcp://127.0.0.1:%d", GetFreePort())
-
-	// initialize the genesis file and validator files for the first validator.
-	baseDir, err := genesis.InitFiles(t.TempDir(), tmCfg, cfg.Genesis, 0)
-	require.NoError(t, err)
-
-	tmNode, app, err := NewCometNode(baseDir, &cfg.UniversalTestingConfig)
-	require.NoError(t, err)
-
-	cctx = NewContext(context.TODO(), cfg.Genesis.Keyring(), tmCfg, cfg.Genesis.ChainID)
-
-	cctx, stopNode, err := StartNode(tmNode, cctx)
-	require.NoError(t, err)
-
-	appCfg := cfg.AppConfig
-	appCfg.GRPC.Address = fmt.Sprintf("127.0.0.1:%d", GetFreePort())
-	appCfg.API.Address = fmt.Sprintf("tcp://127.0.0.1:%d", GetFreePort())
-
-	cctx, cleanupGRPC, err := StartGRPCServer(app, appCfg, cctx)
-	require.NoError(t, err)
-
-	t.Cleanup(func() {
-		t.Log("tearing down testnode")
-		require.NoError(t, stopNode())
-		require.NoError(t, cleanupGRPC())
-	})
-
-	return cctx, tmCfg.RPC.ListenAddress, appCfg.GRPC.Address
-}
-
-func GetFreePort() int {
-	a, err := net.ResolveTCPAddr("tcp", "localhost:0")
-	if err == nil {
-		var l *net.TCPListener
-		if l, err = net.ListenTCP("tcp", a); err == nil {
-			defer l.Close()
-			return l.Addr().(*net.TCPAddr).Port
-		}
-=======
 func newLogger(cfg *UniversalTestingConfig) log.Logger {
 	if cfg.SuppressLogs {
 		return log.NewNopLogger()
->>>>>>> ad91a5b2
 	}
 	logger := log.NewTMLogger(log.NewSyncWriter(os.Stdout))
 	logger = log.NewFilter(logger, log.AllowError())
