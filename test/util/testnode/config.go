package testnode

import (
	"time"

	"github.com/celestiaorg/celestia-app/cmd/celestia-appd/cmd"
	"github.com/celestiaorg/celestia-app/pkg/appconsts"
<<<<<<< HEAD
	"github.com/celestiaorg/celestia-app/test/genesis"
=======
	"github.com/celestiaorg/celestia-app/test/util/genesis"
>>>>>>> ce19605b
	pruningtypes "github.com/cosmos/cosmos-sdk/pruning/types"
	"github.com/cosmos/cosmos-sdk/server"
	srvconfig "github.com/cosmos/cosmos-sdk/server/config"
	srvtypes "github.com/cosmos/cosmos-sdk/server/types"
	tmconfig "github.com/tendermint/tendermint/config"
	tmrand "github.com/tendermint/tendermint/libs/rand"
	tmproto "github.com/tendermint/tendermint/proto/tendermint/types"
	"github.com/tendermint/tendermint/types"
)

const (
	DefaultValidatorAccountName = "validator"
)

<<<<<<< HEAD
// todo: properly abstract and rename
type UniversalTestingConfig struct {
=======
// Config is the configuration of a test node.
type Config struct {
	Genesis *genesis.Genesis
>>>>>>> ce19605b
	// TmConfig is the Tendermint configuration used for the network.
	TmConfig *tmconfig.Config
	// AppConfig is the application configuration of the test node.
	AppConfig *srvconfig.Config
	// AppOptions are the application options of the test node.
	AppOptions *KVAppOptions
	// AppCreator is used to create the application for the testnode.
	AppCreator srvtypes.AppCreator
	// SupressLogs
	SupressLogs bool
}

<<<<<<< HEAD
// Config is the configuration of a test node.
type Config struct {
	Genesis *genesis.Genesis
	UniversalTestingConfig
}

=======
>>>>>>> ce19605b
func (c *Config) WithGenesis(g *genesis.Genesis) *Config {
	c.Genesis = g
	return c
}

// WithTendermintConfig sets the TmConfig and returns the *Config.
func (c *Config) WithTendermintConfig(conf *tmconfig.Config) *Config {
	c.TmConfig = conf
	return c
}

// WithAppConfig sets the AppConfig and returns the Config.
func (c *Config) WithAppConfig(conf *srvconfig.Config) *Config {
	c.AppConfig = conf
	return c
}

// WithAppOptions sets the AppOptions and returns the Config.
func (c *Config) WithAppOptions(opts *KVAppOptions) *Config {
	c.AppOptions = opts
	return c
}

// WithAppCreator sets the AppCreator and returns the Config.
func (c *Config) WithAppCreator(creator srvtypes.AppCreator) *Config {
	c.AppCreator = creator
	return c
}

// WithSupressLogs sets the SupressLogs and returns the Config.
func (c *Config) WithSupressLogs(sl bool) *Config {
	c.SupressLogs = sl
	return c
}

// WithTimeoutCommit sets the CommitTimeout and returns the Config.
func (c *Config) WithTimeoutCommit(d time.Duration) *Config {
	c.TmConfig.Consensus.TimeoutCommit = d
	return c
}

<<<<<<< HEAD
// WithAccounts sets the genesis accounts and returns the Config.
=======
// WithFundedAccounts sets the genesis accounts and returns the Config.
>>>>>>> ce19605b
func (c *Config) WithFundedAccounts(accounts ...string) *Config {
	c.Genesis = c.Genesis.WithAccounts(
		genesis.NewAccounts(999999999999999999, accounts...)...,
	)
	return c
}

// WithModifiers sets the genesis options and returns the Config.
func (c *Config) WithModifiers(ops ...genesis.Modifier) *Config {
	c.Genesis = c.Genesis.WithModifiers(ops...)
	return c
}

// WithGenesisTime sets the genesis time and returns the Config.
func (c *Config) WithGenesisTime(t time.Time) *Config {
	c.Genesis = c.Genesis.WithGenesisTime(t)
	return c
}

// WithChainID sets the chain ID and returns the Config.
func (c *Config) WithChainID(id string) *Config {
	c.Genesis = c.Genesis.WithChainID(id)
	return c
}

// WithConsensusParams sets the consensus params and returns the Config.
func (c *Config) WithConsensusParams(params *tmproto.ConsensusParams) *Config {
	c.Genesis = c.Genesis.WithConsensusParams(params)
	return c
}

func DefaultConfig() *Config {
	tmcfg := DefaultTendermintConfig()
	tmcfg.Consensus.TimeoutCommit = 1 * time.Millisecond
	cfg := &Config{}
	return cfg.
		WithGenesis(
			genesis.NewDefaultGenesis().
				WithChainID(tmrand.Str(6)).
				WithGenesisTime(time.Now()).
				WithConsensusParams(DefaultParams()).
				WithModifiers().
				WithValidators(genesis.NewDefaultValidator(DefaultValidatorAccountName)),
		).
		WithTendermintConfig(DefaultTendermintConfig()).
		WithAppConfig(DefaultAppConfig()).
		WithAppOptions(DefaultAppOptions()).
		WithAppCreator(cmd.NewAppServer).
		WithSupressLogs(true)
}

type KVAppOptions struct {
	options map[string]interface{}
}

// Get implements AppOptions
func (ao *KVAppOptions) Get(o string) interface{} {
	return ao.options[o]
}

// Set adds an option to the KVAppOptions
func (ao *KVAppOptions) Set(o string, v interface{}) {
	ao.options[o] = v
}

// DefaultAppOptions returns the default application options.
func DefaultAppOptions() *KVAppOptions {
	opts := &KVAppOptions{options: make(map[string]interface{})}
	opts.Set(server.FlagPruning, pruningtypes.PruningOptionNothing)
	return opts
}

func DefaultParams() *tmproto.ConsensusParams {
	cparams := types.DefaultConsensusParams()
	cparams.Block.TimeIotaMs = 1
	cparams.Block.MaxBytes = appconsts.DefaultMaxBytes
	return cparams
}

func DefaultTendermintConfig() *tmconfig.Config {
	tmCfg := tmconfig.DefaultConfig()
	// TimeoutCommit is the duration the node waits after committing a block
	// before starting the next height. This duration influences the time
	// interval between blocks. A smaller TimeoutCommit value could lead to
	// less time between blocks (i.e. shorter block intervals).
	tmCfg.Consensus.TimeoutCommit = 1 * time.Millisecond

	// set the mempool's MaxTxBytes to allow the testnode to accept a
	// transaction that fills the entire square. Any blob transaction larger
	// than the square size will still fail no matter what.
	upperBoundBytes := appconsts.DefaultSquareSizeUpperBound * appconsts.DefaultSquareSizeUpperBound * appconsts.ContinuationSparseShareContentSize
	tmCfg.Mempool.MaxTxBytes = upperBoundBytes

	// remove all barriers from the testnode being able to accept very large
	// transactions and respond to very queries with large responses (~200MB was
	// chosen only as an arbitrary large number).
	tmCfg.RPC.MaxBodyBytes = 200_000_000

	return tmCfg
}<|MERGE_RESOLUTION|>--- conflicted
+++ resolved
@@ -5,11 +5,7 @@
 
 	"github.com/celestiaorg/celestia-app/cmd/celestia-appd/cmd"
 	"github.com/celestiaorg/celestia-app/pkg/appconsts"
-<<<<<<< HEAD
-	"github.com/celestiaorg/celestia-app/test/genesis"
-=======
 	"github.com/celestiaorg/celestia-app/test/util/genesis"
->>>>>>> ce19605b
 	pruningtypes "github.com/cosmos/cosmos-sdk/pruning/types"
 	"github.com/cosmos/cosmos-sdk/server"
 	srvconfig "github.com/cosmos/cosmos-sdk/server/config"
@@ -24,14 +20,8 @@
 	DefaultValidatorAccountName = "validator"
 )
 
-<<<<<<< HEAD
 // todo: properly abstract and rename
 type UniversalTestingConfig struct {
-=======
-// Config is the configuration of a test node.
-type Config struct {
-	Genesis *genesis.Genesis
->>>>>>> ce19605b
 	// TmConfig is the Tendermint configuration used for the network.
 	TmConfig *tmconfig.Config
 	// AppConfig is the application configuration of the test node.
@@ -44,15 +34,12 @@
 	SupressLogs bool
 }
 
-<<<<<<< HEAD
 // Config is the configuration of a test node.
 type Config struct {
 	Genesis *genesis.Genesis
 	UniversalTestingConfig
 }
 
-=======
->>>>>>> ce19605b
 func (c *Config) WithGenesis(g *genesis.Genesis) *Config {
 	c.Genesis = g
 	return c
@@ -94,11 +81,7 @@
 	return c
 }
 
-<<<<<<< HEAD
-// WithAccounts sets the genesis accounts and returns the Config.
-=======
 // WithFundedAccounts sets the genesis accounts and returns the Config.
->>>>>>> ce19605b
 func (c *Config) WithFundedAccounts(accounts ...string) *Config {
 	c.Genesis = c.Genesis.WithAccounts(
 		genesis.NewAccounts(999999999999999999, accounts...)...,
