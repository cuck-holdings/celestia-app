--- conflicted
+++ resolved
@@ -123,8 +123,6 @@
 // an error is returned. Regardless, the latest height queried is returned.
 func (c *Context) WaitForHeight(h int64) (int64, error) {
 	return c.WaitForHeightWithTimeout(h, DefaultTimeout)
-<<<<<<< HEAD
-=======
 }
 
 // WaitForTimestamp performs a blocking check where it waits for a block to be
@@ -132,7 +130,6 @@
 // an error is returned. Regardless, the latest timestamp queried is returned.
 func (c *Context) WaitForTimestamp(t time.Time) (time.Time, error) {
 	return c.WaitForTimestampWithTimeout(t, 10*time.Second)
->>>>>>> 6e5f4185
 }
 
 // WaitForNextBlock waits for the next block to be committed, returning an error
