--- conflicted
+++ resolved
@@ -1,11 +1,8 @@
 package blobfactory
 
 import (
-<<<<<<< HEAD
+	"github.com/celestiaorg/celestia-app/pkg/appconsts"
 	"github.com/celestiaorg/celestia-app/pkg/user"
-=======
-	"github.com/celestiaorg/celestia-app/pkg/appconsts"
->>>>>>> 376132aa
 	"github.com/celestiaorg/celestia-app/test/util/testfactory"
 	"github.com/celestiaorg/celestia-app/test/util/testnode"
 	"github.com/cosmos/cosmos-sdk/client"
@@ -24,7 +21,7 @@
 	}
 	txs := make([]coretypes.Tx, count)
 	for i := 0; i < count; i++ {
-		txs[i] = GenerateRawSendTx(txConfig, signer, 100)
+		txs[i] = GenerateRawSendTx(signer, 100)
 	}
 	return txs
 }
@@ -33,7 +30,7 @@
 // proposal, they are not meant to actually be executed by the state machine. If
 // we want that, we have to update nonce, and send funds to someone other than
 // the same account signing the transaction.
-func GenerateRawSendTx(txConfig client.TxConfig, signer *user.Signer, amount int64) []byte {
+func GenerateRawSendTx(signer *user.Signer, amount int64) []byte {
 	feeCoin := sdk.Coin{
 		Denom:  appconsts.BondDenom,
 		Amount: sdk.NewInt(1),
@@ -69,16 +66,16 @@
 }
 
 // GenerateRandomRawSendTx generates a random raw send tx.
-func GenerateRandomRawSendTx(txConfig client.TxConfig, rand *tmrand.Rand, signer *user.Signer) (rawTx []byte) {
+func GenerateRandomRawSendTx(rand *tmrand.Rand, signer *user.Signer) (rawTx []byte) {
 	amount := GenerateRandomAmount(rand)
-	return GenerateRawSendTx(txConfig, signer, amount)
+	return GenerateRawSendTx(signer, amount)
 }
 
 // GenerateManyRandomRawSendTxsSameSigner  generates count many random raw send txs.
-func GenerateManyRandomRawSendTxsSameSigner(txConfig client.TxConfig, rand *tmrand.Rand, signer *user.Signer, count int) []coretypes.Tx {
+func GenerateManyRandomRawSendTxsSameSigner(rand *tmrand.Rand, signer *user.Signer, count int) []coretypes.Tx {
 	txs := make([]coretypes.Tx, count)
 	for i := 0; i < count; i++ {
-		txs[i] = GenerateRandomRawSendTx(txConfig, rand, signer)
+		txs[i] = GenerateRandomRawSendTx(rand, signer)
 	}
 	return txs
 }