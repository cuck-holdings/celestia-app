package blobfactory

import (
	"github.com/celestiaorg/celestia-app/pkg/appconsts"
<<<<<<< HEAD
	"github.com/celestiaorg/celestia-app/test/util/testfactory"
	blobtypes "github.com/celestiaorg/celestia-app/x/blob/types"
	"github.com/cosmos/cosmos-sdk/client"
=======
	"github.com/celestiaorg/celestia-app/pkg/user"
>>>>>>> 4e62d2d3
	sdk "github.com/cosmos/cosmos-sdk/types"
	banktypes "github.com/cosmos/cosmos-sdk/x/bank/types"
	tmrand "github.com/tendermint/tendermint/libs/rand"
	coretypes "github.com/tendermint/tendermint/types"
)

<<<<<<< HEAD
func GenerateManyRawSendTxs(txConfig client.TxConfig, count int) []coretypes.Tx {
	const acc = "signer"
	kr := testfactory.GenerateKeyring(acc)
	signer := blobtypes.NewKeyringSigner(kr, acc, "chainid")
=======
func DefaultTxOpts() []user.TxOption {
	return FeeTxOpts(10_000_000)
}

func FeeTxOpts(gas uint64) []user.TxOption {
	fee := uint64(float64(gas)*appconsts.DefaultMinGasPrice) + 1
	return []user.TxOption{
		user.SetFee(fee),
		user.SetGasLimit(gas),
	}
}

func GenerateManyRawSendTxs(signer *user.Signer, count int) []coretypes.Tx {
>>>>>>> 4e62d2d3
	txs := make([]coretypes.Tx, count)
	for i := 0; i < count; i++ {
		txs[i] = GenerateRawSendTx(signer, 100)
	}
	return txs
}

// GenerateRawSendTx creates send transactions meant to help test encoding/prepare/process
// proposal, they are not meant to actually be executed by the state machine. If
// we want that, we have to update nonce, and send funds to someone other than
// the same account signing the transaction.
<<<<<<< HEAD
func GenerateRawSendTx(txConfig client.TxConfig, signer *blobtypes.KeyringSigner, amount int64) (rawTx []byte) {
	feeCoin := sdk.Coin{
		Denom:  appconsts.BondDenom,
		Amount: sdk.NewInt(1),
	}

	opts := []blobtypes.TxBuilderOption{
		blobtypes.SetFeeAmount(sdk.NewCoins(feeCoin)),
		blobtypes.SetGasLimit(1000000000),
	}
=======
func GenerateRawSendTx(signer *user.Signer, amount int64) []byte {
	opts := DefaultTxOpts()
>>>>>>> 4e62d2d3

	amountCoin := sdk.Coin{
		Denom:  appconsts.BondDenom,
		Amount: sdk.NewInt(amount),
	}

	addr := signer.Address()
	msg := banktypes.NewMsgSend(addr, addr, sdk.NewCoins(amountCoin))

	rawTx, err := signer.CreateTx([]sdk.Msg{msg}, opts...)
	if err != nil {
		panic(err)
	}
	return rawTx
}

// GenerateRandomAmount generates a random amount for a Send transaction.
func GenerateRandomAmount(rand *tmrand.Rand) int64 {
	n := rand.Int64()
	if n < 0 {
		return -n
	}
	return n
}

<<<<<<< HEAD
	return rawTx
}

// GenerateRandomAmount generates a random amount for a Send transaction.
func GenerateRandomAmount(rand *tmrand.Rand) int64 {
	n := rand.Int64()
	if n < 0 {
		return -n
	}
	return n
}

// GenerateRandomRawSendTx generates a random raw send tx.
func GenerateRandomRawSendTx(txConfig client.TxConfig, rand *tmrand.Rand, signer *blobtypes.KeyringSigner) (rawTx []byte) {
	amount := GenerateRandomAmount(rand)
	return GenerateRawSendTx(txConfig, signer, amount)
}

// GenerateManyRandomRawSendTxsSameSigner  generates count many random raw send txs.
func GenerateManyRandomRawSendTxsSameSigner(txConfig client.TxConfig, rand *tmrand.Rand, signer *blobtypes.KeyringSigner, count int) []coretypes.Tx {
	txs := make([]coretypes.Tx, count)
	for i := 0; i < count; i++ {
		txs[i] = GenerateRandomRawSendTx(txConfig, rand, signer)
=======
// GenerateRandomRawSendTx generates a random raw send tx.
func GenerateRandomRawSendTx(rand *tmrand.Rand, signer *user.Signer) (rawTx []byte) {
	amount := GenerateRandomAmount(rand)
	return GenerateRawSendTx(signer, amount)
}

// GenerateManyRandomRawSendTxsSameSigner  generates count many random raw send txs.
func GenerateManyRandomRawSendTxsSameSigner(rand *tmrand.Rand, signer *user.Signer, count int) []coretypes.Tx {
	txs := make([]coretypes.Tx, count)
	for i := 0; i < count; i++ {
		txs[i] = GenerateRandomRawSendTx(rand, signer)
>>>>>>> 4e62d2d3
	}
	return txs
}<|MERGE_RESOLUTION|>--- conflicted
+++ resolved
@@ -2,25 +2,13 @@
 
 import (
 	"github.com/celestiaorg/celestia-app/pkg/appconsts"
-<<<<<<< HEAD
-	"github.com/celestiaorg/celestia-app/test/util/testfactory"
-	blobtypes "github.com/celestiaorg/celestia-app/x/blob/types"
-	"github.com/cosmos/cosmos-sdk/client"
-=======
 	"github.com/celestiaorg/celestia-app/pkg/user"
->>>>>>> 4e62d2d3
 	sdk "github.com/cosmos/cosmos-sdk/types"
 	banktypes "github.com/cosmos/cosmos-sdk/x/bank/types"
 	tmrand "github.com/tendermint/tendermint/libs/rand"
 	coretypes "github.com/tendermint/tendermint/types"
 )
 
-<<<<<<< HEAD
-func GenerateManyRawSendTxs(txConfig client.TxConfig, count int) []coretypes.Tx {
-	const acc = "signer"
-	kr := testfactory.GenerateKeyring(acc)
-	signer := blobtypes.NewKeyringSigner(kr, acc, "chainid")
-=======
 func DefaultTxOpts() []user.TxOption {
 	return FeeTxOpts(10_000_000)
 }
@@ -34,7 +22,6 @@
 }
 
 func GenerateManyRawSendTxs(signer *user.Signer, count int) []coretypes.Tx {
->>>>>>> 4e62d2d3
 	txs := make([]coretypes.Tx, count)
 	for i := 0; i < count; i++ {
 		txs[i] = GenerateRawSendTx(signer, 100)
@@ -46,21 +33,8 @@
 // proposal, they are not meant to actually be executed by the state machine. If
 // we want that, we have to update nonce, and send funds to someone other than
 // the same account signing the transaction.
-<<<<<<< HEAD
-func GenerateRawSendTx(txConfig client.TxConfig, signer *blobtypes.KeyringSigner, amount int64) (rawTx []byte) {
-	feeCoin := sdk.Coin{
-		Denom:  appconsts.BondDenom,
-		Amount: sdk.NewInt(1),
-	}
-
-	opts := []blobtypes.TxBuilderOption{
-		blobtypes.SetFeeAmount(sdk.NewCoins(feeCoin)),
-		blobtypes.SetGasLimit(1000000000),
-	}
-=======
 func GenerateRawSendTx(signer *user.Signer, amount int64) []byte {
 	opts := DefaultTxOpts()
->>>>>>> 4e62d2d3
 
 	amountCoin := sdk.Coin{
 		Denom:  appconsts.BondDenom,
@@ -86,31 +60,6 @@
 	return n
 }
 
-<<<<<<< HEAD
-	return rawTx
-}
-
-// GenerateRandomAmount generates a random amount for a Send transaction.
-func GenerateRandomAmount(rand *tmrand.Rand) int64 {
-	n := rand.Int64()
-	if n < 0 {
-		return -n
-	}
-	return n
-}
-
-// GenerateRandomRawSendTx generates a random raw send tx.
-func GenerateRandomRawSendTx(txConfig client.TxConfig, rand *tmrand.Rand, signer *blobtypes.KeyringSigner) (rawTx []byte) {
-	amount := GenerateRandomAmount(rand)
-	return GenerateRawSendTx(txConfig, signer, amount)
-}
-
-// GenerateManyRandomRawSendTxsSameSigner  generates count many random raw send txs.
-func GenerateManyRandomRawSendTxsSameSigner(txConfig client.TxConfig, rand *tmrand.Rand, signer *blobtypes.KeyringSigner, count int) []coretypes.Tx {
-	txs := make([]coretypes.Tx, count)
-	for i := 0; i < count; i++ {
-		txs[i] = GenerateRandomRawSendTx(txConfig, rand, signer)
-=======
 // GenerateRandomRawSendTx generates a random raw send tx.
 func GenerateRandomRawSendTx(rand *tmrand.Rand, signer *user.Signer) (rawTx []byte) {
 	amount := GenerateRandomAmount(rand)
@@ -122,7 +71,6 @@
 	txs := make([]coretypes.Tx, count)
 	for i := 0; i < count; i++ {
 		txs[i] = GenerateRandomRawSendTx(rand, signer)
->>>>>>> 4e62d2d3
 	}
 	return txs
 }