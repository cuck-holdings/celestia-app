package blobfactory

import (
	"bytes"
	"context"
	"testing"

<<<<<<< HEAD
	// HACKHACK - add an explicit import on celestia-app/app to ensure that the
	// init() function is invoked in order to set up bech32 prefixes. TODO:
	// refactor to avoid depending on init().
	_ "github.com/celestiaorg/celestia-app/app"
=======
	"github.com/celestiaorg/celestia-app/app/encoding"
>>>>>>> 4e62d2d3
	"github.com/celestiaorg/celestia-app/pkg/appconsts"
	appns "github.com/celestiaorg/celestia-app/pkg/namespace"
	"github.com/celestiaorg/celestia-app/pkg/user"
	"github.com/celestiaorg/celestia-app/test/util/testfactory"
	blobtypes "github.com/celestiaorg/celestia-app/x/blob/types"
	"github.com/cosmos/cosmos-sdk/client"
	"github.com/cosmos/cosmos-sdk/crypto/keyring"
	sdk "github.com/cosmos/cosmos-sdk/types"
	"github.com/stretchr/testify/require"
	tmrand "github.com/tendermint/tendermint/libs/rand"
	tmproto "github.com/tendermint/tendermint/proto/tendermint/types"
	coretypes "github.com/tendermint/tendermint/types"
	"google.golang.org/grpc"
)

var (
	// TestMaxBlobSize is the maximum size of each blob in a blob transaction, for testing purposes
	TestMaxBlobSize = appconsts.ShareSize * 2 * appconsts.DefaultSquareSizeUpperBound
	// TestMaxBlobCount is the maximum number of blobs in a blob transaction, for testing purposes
	TestMaxBlobCount = 5
)

<<<<<<< HEAD
var (
	// TestMaxBlobSize is the maximum size of each blob in a blob transaction, for testing purposes
	TestMaxBlobSize = appconsts.ShareSize * 2 * appconsts.DefaultSquareSizeUpperBound
	// TestMaxBlobCount is the maximum number of blobs in a blob transaction, for testing purposes
	TestMaxBlobCount = 5
)

func RandMsgPayForBlobsWithSigner(rand *tmrand.Rand, singer string, size, blobCount int) (*blobtypes.MsgPayForBlobs, []*tmproto.Blob) {
=======
func RandMsgPayForBlobsWithSigner(rand *tmrand.Rand, signer string, size, blobCount int) (*blobtypes.MsgPayForBlobs, []*tmproto.Blob) {
>>>>>>> 4e62d2d3
	blobs := make([]*tmproto.Blob, blobCount)
	for i := 0; i < blobCount; i++ {
		blob, err := blobtypes.NewBlob(appns.RandomBlobNamespaceWithPRG(rand), tmrand.Bytes(size), appconsts.ShareVersionZero)
		if err != nil {
			panic(err)
		}
		blobs[i] = blob
	}

	msg, err := blobtypes.NewMsgPayForBlobs(signer, blobs...)
	if err != nil {
		panic(err)
	}
	return msg, blobs
}

func RandBlobsWithNamespace(namespaces []appns.Namespace, sizes []int) []*tmproto.Blob {
	blobs := make([]*tmproto.Blob, len(namespaces))
	for i, ns := range namespaces {
		blob, err := blobtypes.NewBlob(ns, tmrand.Bytes(sizes[i]), appconsts.ShareVersionZero)
		if err != nil {
			panic(err)
		}
		blobs[i] = blob
	}
	return blobs
}

func RandMsgPayForBlobsWithNamespaceAndSigner(signer string, ns appns.Namespace, size int) (*blobtypes.MsgPayForBlobs, *tmproto.Blob) {
	blob, err := blobtypes.NewBlob(ns, tmrand.Bytes(size), appconsts.ShareVersionZero)
	if err != nil {
		panic(err)
	}
	msg, err := blobtypes.NewMsgPayForBlobs(
		signer,
		blob,
	)
	if err != nil {
		panic(err)
	}
	return msg, blob
}

func RandMsgPayForBlobs(rand *tmrand.Rand, size int) (*blobtypes.MsgPayForBlobs, *tmproto.Blob) {
	blob, err := blobtypes.NewBlob(appns.RandomBlobNamespaceWithPRG(rand), tmrand.Bytes(size), appconsts.ShareVersionZero)
	if err != nil {
		panic(err)
	}
	msg, err := blobtypes.NewMsgPayForBlobs(
		testfactory.TestAccAddr,
		blob,
	)
	if err != nil {
		panic(err)
	}
	return msg, blob
}

<<<<<<< HEAD
func RandBlobTxsRandomlySized(enc sdk.TxEncoder, rand *tmrand.Rand, count, maxSize, maxBlobs int) coretypes.Txs {
	const acc = "signer"
	kr := testfactory.GenerateKeyring(acc)
	signer := blobtypes.NewKeyringSigner(kr, acc, "chainid")
	addr, err := signer.GetSignerInfo().GetAddress()
	if err != nil {
		panic(err)
	}

	coin := sdk.Coin{
		Denom:  appconsts.BondDenom,
		Amount: sdk.NewInt(10),
	}

	opts := []blobtypes.TxBuilderOption{
		blobtypes.SetFeeAmount(sdk.NewCoins(coin)),
		blobtypes.SetGasLimit(100000000),
	}

=======
func RandBlobTxsRandomlySized(signer *user.Signer, rand *tmrand.Rand, count, maxSize, maxBlobs int) coretypes.Txs {
	addr := signer.Address()
	opts := DefaultTxOpts()
>>>>>>> 4e62d2d3
	txs := make([]coretypes.Tx, count)
	for i := 0; i < count; i++ {
		// pick a random non-zero size of max maxSize
		size := tmrand.Intn(maxSize)
		if size == 0 {
			size = 1
		}
		blobCount := tmrand.Intn(maxBlobs)
		if blobCount == 0 {
			blobCount = 1
		}
<<<<<<< HEAD
		msg, blobs := RandMsgPayForBlobsWithSigner(rand, addr.String(), size, blobCount)
		builder := signer.NewTxBuilder(opts...)
		stx, err := signer.BuildSignedTx(builder, msg)
		if err != nil {
			panic(err)
		}
		rawTx, err := enc(stx)
		if err != nil {
			panic(err)
		}
		cTx, err := coretypes.MarshalBlobTx(rawTx, blobs...)
=======
		_, blobs := RandMsgPayForBlobsWithSigner(rand, addr.String(), size, blobCount)
		cTx, err := signer.CreatePayForBlob(blobs, opts...)
>>>>>>> 4e62d2d3
		if err != nil {
			panic(err)
		}
		txs[i] = cTx
	}

	return txs
}

// RandBlobTxsWithAccounts will create random blob transactions using the
// provided configuration. If no grpc connection is provided, then it will not
// update the account info. One blob transaction is generated per account
// provided.
func RandBlobTxsWithAccounts(
<<<<<<< HEAD
	enc sdk.TxEncoder,
=======
	enc encoding.Config,
>>>>>>> 4e62d2d3
	rand *tmrand.Rand,
	kr keyring.Keyring,
	conn *grpc.ClientConn,
	size int,
	blobCount int,
	randSize bool,
	accounts []string,
) []coretypes.Tx {
<<<<<<< HEAD
	coin := sdk.Coin{
		Denom:  appconsts.BondDenom,
		Amount: sdk.NewInt(10),
=======
	if conn == nil {
		panic("no grpc connection provided")
>>>>>>> 4e62d2d3
	}
	if size <= 0 {
		panic("size should be positive")
	}
	if blobCount <= 0 {
		panic("blobCount should be strictly positive")
	}

	opts := DefaultTxOpts()
	txs := make([]coretypes.Tx, len(accounts))
	for i := 0; i < len(accounts); i++ {
		addr := testfactory.GetAddress(kr, accounts[i])
		signer, err := user.SetupSigner(context.Background(), kr, conn, addr, enc)
		if err != nil {
			panic(err)
		}

		randomizedSize := size
		if randSize {
			randomizedSize = rand.Intn(size)
			if randomizedSize == 0 {
				randomizedSize = 1
			}
		}
		randomizedBlobCount := blobCount
		if randSize {
			randomizedBlobCount = rand.Intn(blobCount)
			if randomizedBlobCount == 0 {
				randomizedBlobCount = 1
			}
		}
<<<<<<< HEAD
		msg, blobs := RandMsgPayForBlobsWithSigner(rand, addr.String(), randomizedSize, randomizedBlobCount)
		builder := signer.NewTxBuilder(opts...)
		stx, err := signer.BuildSignedTx(builder, msg)
		if err != nil {
			panic(err)
		}
		rawTx, err := enc(stx)
		if err != nil {
			panic(err)
		}
		cTx, err := coretypes.MarshalBlobTx(rawTx, blobs...)
=======

		_, blobs := RandMsgPayForBlobsWithSigner(rand, addr.String(), randomizedSize, randomizedBlobCount)
		cTx, err := signer.CreatePayForBlob(blobs, opts...)
>>>>>>> 4e62d2d3
		if err != nil {
			panic(err)
		}
		txs[i] = cTx
	}

	return txs
}

<<<<<<< HEAD
func RandBlobTxs(enc sdk.TxEncoder, rand *tmrand.Rand, count, blobsPerTx, size int) coretypes.Txs {
	const acc = "signer"
	kr := testfactory.GenerateKeyring(acc)
	signer := blobtypes.NewKeyringSigner(kr, acc, "chainid")
	addr, err := signer.GetSignerInfo().GetAddress()
	if err != nil {
		panic(err)
	}

	coin := sdk.Coin{
		Denom:  appconsts.BondDenom,
		Amount: sdk.NewInt(10),
	}

	opts := []blobtypes.TxBuilderOption{
		blobtypes.SetFeeAmount(sdk.NewCoins(coin)),
		blobtypes.SetGasLimit(10000000),
	}

	txs := make([]coretypes.Tx, count)
	for i := 0; i < count; i++ {
		msg, blobs := RandMsgPayForBlobsWithSigner(rand, addr.String(), size, blobsPerTx)
		builder := signer.NewTxBuilder(opts...)
		stx, err := signer.BuildSignedTx(builder, msg)
		if err != nil {
			panic(err)
		}
		rawTx, err := enc(stx)
		if err != nil {
			panic(err)
		}
		cTx, err := coretypes.MarshalBlobTx(rawTx, blobs...)
=======
func RandBlobTxs(signer *user.Signer, rand *tmrand.Rand, count, blobsPerTx, size int) coretypes.Txs {
	txs := make([]coretypes.Tx, count)
	for i := 0; i < count; i++ {
		_, blobs := RandMsgPayForBlobsWithSigner(rand, signer.Address().String(), size, blobsPerTx)
		tx, err := signer.CreatePayForBlob(blobs, DefaultTxOpts()...)
>>>>>>> 4e62d2d3
		if err != nil {
			panic(err)
		}
		txs[i] = tx
	}

	return txs
}

<<<<<<< HEAD
func RandBlobTxsWithNamespaces(enc sdk.TxEncoder, namespaces []appns.Namespace, sizes []int) []coretypes.Tx {
	const acc = "signer"
	kr := testfactory.GenerateKeyring(acc)
	signer := blobtypes.NewKeyringSigner(kr, acc, "chainid")
	return RandBlobTxsWithNamespacesAndSigner(enc, signer, namespaces, sizes)
}

// ManyMultiBlobTxSameSigner generates and returns many blob transactions with
// the possibility to add more than one blob. The sequence and account number
// are manually set, and the sequence is manually incremented when doing so.
func ManyMultiBlobTxSameSigner(
	t *testing.T,
	enc sdk.TxEncoder,
	rand *tmrand.Rand,
	signer *blobtypes.KeyringSigner,
	blobSizes [][]int,
	sequence, accountNum uint64,
) []coretypes.Tx {
	txs := make([]coretypes.Tx, len(blobSizes))
	for i := 0; i < len(blobSizes); i++ {
		txs[i] = MultiBlobTx(t, enc, signer, sequence+uint64(i), accountNum, ManyRandBlobs(t, rand, blobSizes[i]...)...)
	}
	return txs
}

func ManyRandBlobsIdenticallySized(t *testing.T, rand *tmrand.Rand, count, size int) []*tmproto.Blob {
	sizes := make([]int, count)
	for i := 0; i < count; i++ {
		sizes[i] = size
	}
	return ManyRandBlobs(t, rand, sizes...)
}

=======
>>>>>>> 4e62d2d3
func ManyRandBlobs(t *testing.T, rand *tmrand.Rand, sizes ...int) []*tmproto.Blob {
	return ManyBlobs(t, rand, appns.RandomBlobNamespaces(rand, len(sizes)), sizes)
}

func Repeat[T any](s T, count int) []T {
	ss := make([]T, count)
	for i := 0; i < count; i++ {
		ss[i] = s
	}
	return ss
}

func ManyBlobs(t *testing.T, rand *tmrand.Rand, namespaces []appns.Namespace, sizes []int) []*tmproto.Blob {
	blobs := make([]*tmproto.Blob, len(namespaces))
	for i, ns := range namespaces {
		blob, err := blobtypes.NewBlob(ns, rand.Bytes(sizes[i]), appconsts.ShareVersionZero)
		require.NoError(t, err)
		blobs[i] = blob
	}
	return blobs
}

func NestedBlobs(t *testing.T, namespaces []appns.Namespace, sizes [][]int) [][]*tmproto.Blob {
	blobs := make([][]*tmproto.Blob, len(sizes))
	counter := 0
	for i, set := range sizes {
		for _, size := range set {
			blob, err := blobtypes.NewBlob(namespaces[counter], tmrand.Bytes(size), appconsts.ShareVersionZero)
			require.NoError(t, err)
			blobs[i] = append(blobs[i], blob)
			counter++
		}
	}
	return blobs
}

func ManyMultiBlobTx(
	t *testing.T,
	enc client.TxConfig,
	kr keyring.Keyring,
	chainid string,
	accounts []string,
	accInfos []AccountInfo,
	blobs [][]*tmproto.Blob,
) [][]byte {
	t.Helper()
	txs := make([][]byte, len(accounts))
	opts := DefaultTxOpts()
	for i, acc := range accounts {
		addr := testfactory.GetAddress(kr, acc)
		signer, err := user.NewSigner(kr, nil, addr, enc, chainid, accInfos[i].AccountNum, accInfos[i].Sequence)
		require.NoError(t, err)
		txs[i], err = signer.CreatePayForBlob(blobs[i], opts...)
		require.NoError(t, err)
	}
	return txs
}

<<<<<<< HEAD
func MultiBlobTx(
	t *testing.T,
	enc sdk.TxEncoder,
	signer *blobtypes.KeyringSigner,
	sequence uint64,
	accountNum uint64,
	blobs ...*tmproto.Blob,
) coretypes.Tx {
	addr, err := signer.GetSignerInfo().GetAddress()
	require.NoError(t, err)

	coin := sdk.Coin{
		Denom:  appconsts.BondDenom,
		Amount: sdk.NewInt(10),
	}
	opts := []blobtypes.TxBuilderOption{
		blobtypes.SetFeeAmount(sdk.NewCoins(coin)),
		blobtypes.SetGasLimit(10000000),
	}
	msg, err := blobtypes.NewMsgPayForBlobs(addr.String(), blobs...)
	require.NoError(t, err)

	signer.SetAccountNumber(accountNum)
	signer.SetSequence(sequence)

	builder := signer.NewTxBuilder(opts...)
	stx, err := signer.BuildSignedTx(builder, msg)
	require.NoError(t, err)

	rawTx, err := enc(stx)
	require.NoError(t, err)

	cTx, err := coretypes.MarshalBlobTx(rawTx, blobs...)
	require.NoError(t, err)

	return cTx
}

=======
>>>>>>> 4e62d2d3
// IndexWrappedTxWithInvalidNamespace returns an index wrapped PFB tx with an
// invalid namespace and a blob associated with that index wrapped PFB tx.
func IndexWrappedTxWithInvalidNamespace(
	t *testing.T,
<<<<<<< HEAD
	enc sdk.TxEncoder,
	rand *tmrand.Rand,
	signer *blobtypes.KeyringSigner,
	sequence uint64,
	accountNum uint64,
	index uint32,
) (coretypes.Tx, tmproto.Blob) {
	addr, err := signer.GetSignerInfo().GetAddress()
	require.NoError(t, err)

	coin := sdk.Coin{
		Denom:  appconsts.BondDenom,
		Amount: sdk.NewInt(10),
	}
	opts := []blobtypes.TxBuilderOption{
		blobtypes.SetFeeAmount(sdk.NewCoins(coin)),
		blobtypes.SetGasLimit(10000000),
	}

=======
	rand *tmrand.Rand,
	signer *user.Signer,
	index uint32,
) (coretypes.Tx, tmproto.Blob) {
	t.Helper()
	addr := signer.Address()
>>>>>>> 4e62d2d3
	blob := ManyRandBlobs(t, rand, 100)[0]
	msg, err := blobtypes.NewMsgPayForBlobs(addr.String(), blob)
	require.NoError(t, err)
	msg.Namespaces[0] = bytes.Repeat([]byte{1}, 33) // invalid namespace

	rawTx, err := signer.CreateTx([]sdk.Msg{msg}, DefaultTxOpts()...)
	require.NoError(t, err)

	cTx, err := coretypes.MarshalIndexWrapper(rawTx, index)
	require.NoError(t, err)

	return cTx, *blob
}

func RandBlobTxsWithNamespacesAndSigner(
	signer *user.Signer,
	namespaces []appns.Namespace,
	sizes []int,
) []coretypes.Tx {
<<<<<<< HEAD
	addr, err := signer.GetSignerInfo().GetAddress()
	if err != nil {
		panic(err)
	}

	coin := sdk.Coin{
		Denom:  appconsts.BondDenom,
		Amount: sdk.NewInt(10),
	}

	opts := []blobtypes.TxBuilderOption{
		blobtypes.SetFeeAmount(sdk.NewCoins(coin)),
		blobtypes.SetGasLimit(10000000),
	}

=======
	addr := signer.Address()
>>>>>>> 4e62d2d3
	txs := make([]coretypes.Tx, len(namespaces))
	for i := 0; i < len(namespaces); i++ {
		// TODO: this can be refactored as the signer only needs the blobs and can construct the PFB itself
		_, blob := RandMsgPayForBlobsWithNamespaceAndSigner(addr.String(), namespaces[i], sizes[i])
		cTx, err := signer.CreatePayForBlob([]*tmproto.Blob{blob}, DefaultTxOpts()...)
		if err != nil {
			panic(err)
		}
		txs[i] = cTx
	}

	return txs
}

<<<<<<< HEAD
func ComplexBlobTxWithOtherMsgs(t *testing.T, rand *tmrand.Rand, kr keyring.Keyring, enc sdk.TxEncoder, chainid, account string, msgs ...sdk.Msg) coretypes.Tx {
	signer := blobtypes.NewKeyringSigner(kr, account, chainid)
	signerAddr, err := signer.GetSignerInfo().GetAddress()
	require.NoError(t, err)

	pfb, blobs := RandMsgPayForBlobsWithSigner(rand, signerAddr.String(), 100, 1)

	opts := []blobtypes.TxBuilderOption{
		blobtypes.SetFeeAmount(sdk.NewCoins(sdk.NewCoin(appconsts.BondDenom, sdk.NewInt(10)))),
		blobtypes.SetGasLimit(100000000000000),
	}

=======
func ComplexBlobTxWithOtherMsgs(t *testing.T, rand *tmrand.Rand, signer *user.Signer, msgs ...sdk.Msg) coretypes.Tx {
	t.Helper()
	pfb, blobs := RandMsgPayForBlobsWithSigner(rand, signer.Address().String(), 100, 1)
>>>>>>> 4e62d2d3
	msgs = append(msgs, pfb)

	rawTx, err := signer.CreateTx(msgs, DefaultTxOpts()...)
	require.NoError(t, err)

	btx, err := coretypes.MarshalBlobTx(rawTx, blobs...)
	require.NoError(t, err)
	return btx
}

func GenerateRandomBlobCount(rand *tmrand.Rand) int {
	v := rand.Intn(TestMaxBlobCount)
	if v == 0 {
		v = 1
	}
	return v
}

func GenerateRandomBlobSize(rand *tmrand.Rand) int {
	v := rand.Intn(TestMaxBlobSize)
	if v == 0 {
		v = 1
	}
	return v
}

// GenerateRandomBlobSizes returns a slice of random non-zero blob sizes.
func GenerateRandomBlobSizes(count int, rand *tmrand.Rand) []int {
	sizes := make([]int, count)
	for i := range sizes {
		sizes[i] = GenerateRandomBlobSize(rand)
	}
	return sizes
}

// RandMultiBlobTxsSameSigner returns a slice of random Blob transactions (consisting of pfbCount number of txs) each with random number of blobs and blob sizes.
<<<<<<< HEAD
func RandMultiBlobTxsSameSigner(t *testing.T, enc sdk.TxEncoder, rand *tmrand.Rand, signer *blobtypes.KeyringSigner, pfbCount int) []coretypes.Tx {
	pfbTxs := make([]coretypes.Tx, pfbCount)
	for i := 0; i < pfbCount; i++ {
		// create one blob tx with random number of blobs and blob sizes
		signerData, err := signer.GetSignerData()
		require.NoError(t, err)

		blobsPerPfb := GenerateRandomBlobCount(rand)
		blobSizes := GenerateRandomBlobSizes(blobsPerPfb, rand)
		blobs := ManyRandBlobs(t, rand, blobSizes...)
		pfbTxs[i] = MultiBlobTx(t, enc, signer, signerData.Sequence, signerData.AccountNumber, blobs...)
=======
func RandMultiBlobTxsSameSigner(t *testing.T, rand *tmrand.Rand, signer *user.Signer, pfbCount int) []coretypes.Tx {
	pfbTxs := make([]coretypes.Tx, pfbCount)
	var err error
	for i := 0; i < pfbCount; i++ {
		blobsPerPfb := GenerateRandomBlobCount(rand)
		blobSizes := GenerateRandomBlobSizes(blobsPerPfb, rand)
		blobs := ManyRandBlobs(t, rand, blobSizes...)
		pfbTxs[i], err = signer.CreatePayForBlob(blobs)
		require.NoError(t, err)
>>>>>>> 4e62d2d3
	}
	return pfbTxs
}<|MERGE_RESOLUTION|>--- conflicted
+++ resolved
@@ -5,14 +5,7 @@
 	"context"
 	"testing"
 
-<<<<<<< HEAD
-	// HACKHACK - add an explicit import on celestia-app/app to ensure that the
-	// init() function is invoked in order to set up bech32 prefixes. TODO:
-	// refactor to avoid depending on init().
-	_ "github.com/celestiaorg/celestia-app/app"
-=======
 	"github.com/celestiaorg/celestia-app/app/encoding"
->>>>>>> 4e62d2d3
 	"github.com/celestiaorg/celestia-app/pkg/appconsts"
 	appns "github.com/celestiaorg/celestia-app/pkg/namespace"
 	"github.com/celestiaorg/celestia-app/pkg/user"
@@ -35,18 +28,7 @@
 	TestMaxBlobCount = 5
 )
 
-<<<<<<< HEAD
-var (
-	// TestMaxBlobSize is the maximum size of each blob in a blob transaction, for testing purposes
-	TestMaxBlobSize = appconsts.ShareSize * 2 * appconsts.DefaultSquareSizeUpperBound
-	// TestMaxBlobCount is the maximum number of blobs in a blob transaction, for testing purposes
-	TestMaxBlobCount = 5
-)
-
-func RandMsgPayForBlobsWithSigner(rand *tmrand.Rand, singer string, size, blobCount int) (*blobtypes.MsgPayForBlobs, []*tmproto.Blob) {
-=======
 func RandMsgPayForBlobsWithSigner(rand *tmrand.Rand, signer string, size, blobCount int) (*blobtypes.MsgPayForBlobs, []*tmproto.Blob) {
->>>>>>> 4e62d2d3
 	blobs := make([]*tmproto.Blob, blobCount)
 	for i := 0; i < blobCount; i++ {
 		blob, err := blobtypes.NewBlob(appns.RandomBlobNamespaceWithPRG(rand), tmrand.Bytes(size), appconsts.ShareVersionZero)
@@ -105,31 +87,9 @@
 	return msg, blob
 }
 
-<<<<<<< HEAD
-func RandBlobTxsRandomlySized(enc sdk.TxEncoder, rand *tmrand.Rand, count, maxSize, maxBlobs int) coretypes.Txs {
-	const acc = "signer"
-	kr := testfactory.GenerateKeyring(acc)
-	signer := blobtypes.NewKeyringSigner(kr, acc, "chainid")
-	addr, err := signer.GetSignerInfo().GetAddress()
-	if err != nil {
-		panic(err)
-	}
-
-	coin := sdk.Coin{
-		Denom:  appconsts.BondDenom,
-		Amount: sdk.NewInt(10),
-	}
-
-	opts := []blobtypes.TxBuilderOption{
-		blobtypes.SetFeeAmount(sdk.NewCoins(coin)),
-		blobtypes.SetGasLimit(100000000),
-	}
-
-=======
 func RandBlobTxsRandomlySized(signer *user.Signer, rand *tmrand.Rand, count, maxSize, maxBlobs int) coretypes.Txs {
 	addr := signer.Address()
 	opts := DefaultTxOpts()
->>>>>>> 4e62d2d3
 	txs := make([]coretypes.Tx, count)
 	for i := 0; i < count; i++ {
 		// pick a random non-zero size of max maxSize
@@ -141,22 +101,8 @@
 		if blobCount == 0 {
 			blobCount = 1
 		}
-<<<<<<< HEAD
-		msg, blobs := RandMsgPayForBlobsWithSigner(rand, addr.String(), size, blobCount)
-		builder := signer.NewTxBuilder(opts...)
-		stx, err := signer.BuildSignedTx(builder, msg)
-		if err != nil {
-			panic(err)
-		}
-		rawTx, err := enc(stx)
-		if err != nil {
-			panic(err)
-		}
-		cTx, err := coretypes.MarshalBlobTx(rawTx, blobs...)
-=======
 		_, blobs := RandMsgPayForBlobsWithSigner(rand, addr.String(), size, blobCount)
 		cTx, err := signer.CreatePayForBlob(blobs, opts...)
->>>>>>> 4e62d2d3
 		if err != nil {
 			panic(err)
 		}
@@ -171,11 +117,7 @@
 // update the account info. One blob transaction is generated per account
 // provided.
 func RandBlobTxsWithAccounts(
-<<<<<<< HEAD
-	enc sdk.TxEncoder,
-=======
 	enc encoding.Config,
->>>>>>> 4e62d2d3
 	rand *tmrand.Rand,
 	kr keyring.Keyring,
 	conn *grpc.ClientConn,
@@ -184,14 +126,8 @@
 	randSize bool,
 	accounts []string,
 ) []coretypes.Tx {
-<<<<<<< HEAD
-	coin := sdk.Coin{
-		Denom:  appconsts.BondDenom,
-		Amount: sdk.NewInt(10),
-=======
 	if conn == nil {
 		panic("no grpc connection provided")
->>>>>>> 4e62d2d3
 	}
 	if size <= 0 {
 		panic("size should be positive")
@@ -223,23 +159,9 @@
 				randomizedBlobCount = 1
 			}
 		}
-<<<<<<< HEAD
-		msg, blobs := RandMsgPayForBlobsWithSigner(rand, addr.String(), randomizedSize, randomizedBlobCount)
-		builder := signer.NewTxBuilder(opts...)
-		stx, err := signer.BuildSignedTx(builder, msg)
-		if err != nil {
-			panic(err)
-		}
-		rawTx, err := enc(stx)
-		if err != nil {
-			panic(err)
-		}
-		cTx, err := coretypes.MarshalBlobTx(rawTx, blobs...)
-=======
 
 		_, blobs := RandMsgPayForBlobsWithSigner(rand, addr.String(), randomizedSize, randomizedBlobCount)
 		cTx, err := signer.CreatePayForBlob(blobs, opts...)
->>>>>>> 4e62d2d3
 		if err != nil {
 			panic(err)
 		}
@@ -249,46 +171,11 @@
 	return txs
 }
 
-<<<<<<< HEAD
-func RandBlobTxs(enc sdk.TxEncoder, rand *tmrand.Rand, count, blobsPerTx, size int) coretypes.Txs {
-	const acc = "signer"
-	kr := testfactory.GenerateKeyring(acc)
-	signer := blobtypes.NewKeyringSigner(kr, acc, "chainid")
-	addr, err := signer.GetSignerInfo().GetAddress()
-	if err != nil {
-		panic(err)
-	}
-
-	coin := sdk.Coin{
-		Denom:  appconsts.BondDenom,
-		Amount: sdk.NewInt(10),
-	}
-
-	opts := []blobtypes.TxBuilderOption{
-		blobtypes.SetFeeAmount(sdk.NewCoins(coin)),
-		blobtypes.SetGasLimit(10000000),
-	}
-
-	txs := make([]coretypes.Tx, count)
-	for i := 0; i < count; i++ {
-		msg, blobs := RandMsgPayForBlobsWithSigner(rand, addr.String(), size, blobsPerTx)
-		builder := signer.NewTxBuilder(opts...)
-		stx, err := signer.BuildSignedTx(builder, msg)
-		if err != nil {
-			panic(err)
-		}
-		rawTx, err := enc(stx)
-		if err != nil {
-			panic(err)
-		}
-		cTx, err := coretypes.MarshalBlobTx(rawTx, blobs...)
-=======
 func RandBlobTxs(signer *user.Signer, rand *tmrand.Rand, count, blobsPerTx, size int) coretypes.Txs {
 	txs := make([]coretypes.Tx, count)
 	for i := 0; i < count; i++ {
 		_, blobs := RandMsgPayForBlobsWithSigner(rand, signer.Address().String(), size, blobsPerTx)
 		tx, err := signer.CreatePayForBlob(blobs, DefaultTxOpts()...)
->>>>>>> 4e62d2d3
 		if err != nil {
 			panic(err)
 		}
@@ -298,42 +185,6 @@
 	return txs
 }
 
-<<<<<<< HEAD
-func RandBlobTxsWithNamespaces(enc sdk.TxEncoder, namespaces []appns.Namespace, sizes []int) []coretypes.Tx {
-	const acc = "signer"
-	kr := testfactory.GenerateKeyring(acc)
-	signer := blobtypes.NewKeyringSigner(kr, acc, "chainid")
-	return RandBlobTxsWithNamespacesAndSigner(enc, signer, namespaces, sizes)
-}
-
-// ManyMultiBlobTxSameSigner generates and returns many blob transactions with
-// the possibility to add more than one blob. The sequence and account number
-// are manually set, and the sequence is manually incremented when doing so.
-func ManyMultiBlobTxSameSigner(
-	t *testing.T,
-	enc sdk.TxEncoder,
-	rand *tmrand.Rand,
-	signer *blobtypes.KeyringSigner,
-	blobSizes [][]int,
-	sequence, accountNum uint64,
-) []coretypes.Tx {
-	txs := make([]coretypes.Tx, len(blobSizes))
-	for i := 0; i < len(blobSizes); i++ {
-		txs[i] = MultiBlobTx(t, enc, signer, sequence+uint64(i), accountNum, ManyRandBlobs(t, rand, blobSizes[i]...)...)
-	}
-	return txs
-}
-
-func ManyRandBlobsIdenticallySized(t *testing.T, rand *tmrand.Rand, count, size int) []*tmproto.Blob {
-	sizes := make([]int, count)
-	for i := 0; i < count; i++ {
-		sizes[i] = size
-	}
-	return ManyRandBlobs(t, rand, sizes...)
-}
-
-=======
->>>>>>> 4e62d2d3
 func ManyRandBlobs(t *testing.T, rand *tmrand.Rand, sizes ...int) []*tmproto.Blob {
 	return ManyBlobs(t, rand, appns.RandomBlobNamespaces(rand, len(sizes)), sizes)
 }
@@ -392,79 +243,16 @@
 	return txs
 }
 
-<<<<<<< HEAD
-func MultiBlobTx(
-	t *testing.T,
-	enc sdk.TxEncoder,
-	signer *blobtypes.KeyringSigner,
-	sequence uint64,
-	accountNum uint64,
-	blobs ...*tmproto.Blob,
-) coretypes.Tx {
-	addr, err := signer.GetSignerInfo().GetAddress()
-	require.NoError(t, err)
-
-	coin := sdk.Coin{
-		Denom:  appconsts.BondDenom,
-		Amount: sdk.NewInt(10),
-	}
-	opts := []blobtypes.TxBuilderOption{
-		blobtypes.SetFeeAmount(sdk.NewCoins(coin)),
-		blobtypes.SetGasLimit(10000000),
-	}
-	msg, err := blobtypes.NewMsgPayForBlobs(addr.String(), blobs...)
-	require.NoError(t, err)
-
-	signer.SetAccountNumber(accountNum)
-	signer.SetSequence(sequence)
-
-	builder := signer.NewTxBuilder(opts...)
-	stx, err := signer.BuildSignedTx(builder, msg)
-	require.NoError(t, err)
-
-	rawTx, err := enc(stx)
-	require.NoError(t, err)
-
-	cTx, err := coretypes.MarshalBlobTx(rawTx, blobs...)
-	require.NoError(t, err)
-
-	return cTx
-}
-
-=======
->>>>>>> 4e62d2d3
 // IndexWrappedTxWithInvalidNamespace returns an index wrapped PFB tx with an
 // invalid namespace and a blob associated with that index wrapped PFB tx.
 func IndexWrappedTxWithInvalidNamespace(
 	t *testing.T,
-<<<<<<< HEAD
-	enc sdk.TxEncoder,
-	rand *tmrand.Rand,
-	signer *blobtypes.KeyringSigner,
-	sequence uint64,
-	accountNum uint64,
-	index uint32,
-) (coretypes.Tx, tmproto.Blob) {
-	addr, err := signer.GetSignerInfo().GetAddress()
-	require.NoError(t, err)
-
-	coin := sdk.Coin{
-		Denom:  appconsts.BondDenom,
-		Amount: sdk.NewInt(10),
-	}
-	opts := []blobtypes.TxBuilderOption{
-		blobtypes.SetFeeAmount(sdk.NewCoins(coin)),
-		blobtypes.SetGasLimit(10000000),
-	}
-
-=======
 	rand *tmrand.Rand,
 	signer *user.Signer,
 	index uint32,
 ) (coretypes.Tx, tmproto.Blob) {
 	t.Helper()
 	addr := signer.Address()
->>>>>>> 4e62d2d3
 	blob := ManyRandBlobs(t, rand, 100)[0]
 	msg, err := blobtypes.NewMsgPayForBlobs(addr.String(), blob)
 	require.NoError(t, err)
@@ -484,25 +272,7 @@
 	namespaces []appns.Namespace,
 	sizes []int,
 ) []coretypes.Tx {
-<<<<<<< HEAD
-	addr, err := signer.GetSignerInfo().GetAddress()
-	if err != nil {
-		panic(err)
-	}
-
-	coin := sdk.Coin{
-		Denom:  appconsts.BondDenom,
-		Amount: sdk.NewInt(10),
-	}
-
-	opts := []blobtypes.TxBuilderOption{
-		blobtypes.SetFeeAmount(sdk.NewCoins(coin)),
-		blobtypes.SetGasLimit(10000000),
-	}
-
-=======
 	addr := signer.Address()
->>>>>>> 4e62d2d3
 	txs := make([]coretypes.Tx, len(namespaces))
 	for i := 0; i < len(namespaces); i++ {
 		// TODO: this can be refactored as the signer only needs the blobs and can construct the PFB itself
@@ -517,24 +287,9 @@
 	return txs
 }
 
-<<<<<<< HEAD
-func ComplexBlobTxWithOtherMsgs(t *testing.T, rand *tmrand.Rand, kr keyring.Keyring, enc sdk.TxEncoder, chainid, account string, msgs ...sdk.Msg) coretypes.Tx {
-	signer := blobtypes.NewKeyringSigner(kr, account, chainid)
-	signerAddr, err := signer.GetSignerInfo().GetAddress()
-	require.NoError(t, err)
-
-	pfb, blobs := RandMsgPayForBlobsWithSigner(rand, signerAddr.String(), 100, 1)
-
-	opts := []blobtypes.TxBuilderOption{
-		blobtypes.SetFeeAmount(sdk.NewCoins(sdk.NewCoin(appconsts.BondDenom, sdk.NewInt(10)))),
-		blobtypes.SetGasLimit(100000000000000),
-	}
-
-=======
 func ComplexBlobTxWithOtherMsgs(t *testing.T, rand *tmrand.Rand, signer *user.Signer, msgs ...sdk.Msg) coretypes.Tx {
 	t.Helper()
 	pfb, blobs := RandMsgPayForBlobsWithSigner(rand, signer.Address().String(), 100, 1)
->>>>>>> 4e62d2d3
 	msgs = append(msgs, pfb)
 
 	rawTx, err := signer.CreateTx(msgs, DefaultTxOpts()...)
@@ -571,19 +326,6 @@
 }
 
 // RandMultiBlobTxsSameSigner returns a slice of random Blob transactions (consisting of pfbCount number of txs) each with random number of blobs and blob sizes.
-<<<<<<< HEAD
-func RandMultiBlobTxsSameSigner(t *testing.T, enc sdk.TxEncoder, rand *tmrand.Rand, signer *blobtypes.KeyringSigner, pfbCount int) []coretypes.Tx {
-	pfbTxs := make([]coretypes.Tx, pfbCount)
-	for i := 0; i < pfbCount; i++ {
-		// create one blob tx with random number of blobs and blob sizes
-		signerData, err := signer.GetSignerData()
-		require.NoError(t, err)
-
-		blobsPerPfb := GenerateRandomBlobCount(rand)
-		blobSizes := GenerateRandomBlobSizes(blobsPerPfb, rand)
-		blobs := ManyRandBlobs(t, rand, blobSizes...)
-		pfbTxs[i] = MultiBlobTx(t, enc, signer, signerData.Sequence, signerData.AccountNumber, blobs...)
-=======
 func RandMultiBlobTxsSameSigner(t *testing.T, rand *tmrand.Rand, signer *user.Signer, pfbCount int) []coretypes.Tx {
 	pfbTxs := make([]coretypes.Tx, pfbCount)
 	var err error
@@ -593,7 +335,6 @@
 		blobs := ManyRandBlobs(t, rand, blobSizes...)
 		pfbTxs[i], err = signer.CreatePayForBlob(blobs)
 		require.NoError(t, err)
->>>>>>> 4e62d2d3
 	}
 	return pfbTxs
 }