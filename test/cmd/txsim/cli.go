--- conflicted
+++ resolved
@@ -34,15 +34,6 @@
 
 // Values for all flags
 var (
-<<<<<<< HEAD
-	keyPath, masterAccName, keyMnemonic, rpcEndpoints, grpcEndpoints string
-	blobSizes, blobAmounts                                           string
-	seed                                                             int64
-	pollTime                                                         time.Duration
-	send, sendIterations, sendAmount                                 int
-	stake, stakeValue, blob                                          int
-	useFeegrant                                                      bool
-=======
 	keyPath, masterAccName, keyMnemonic, grpcEndpoint string
 	blobSizes, blobAmounts                            string
 	seed                                              int64
@@ -50,7 +41,6 @@
 	send, sendIterations, sendAmount                  int
 	stake, stakeValue, blob                           int
 	useFeegrant, suppressLogs                         bool
->>>>>>> 4e62d2d3
 )
 
 func main() {
@@ -181,15 +171,8 @@
 				cmd.Context(),
 				grpcEndpoint,
 				keys,
-<<<<<<< HEAD
-				masterAccName,
-				seed,
-				pollTime,
-				useFeegrant,
-=======
 				encCfg,
 				opts,
->>>>>>> 4e62d2d3
 				sequences...,
 			)
 			if errors.Is(err, context.Canceled) || errors.Is(err, context.DeadlineExceeded) {
@@ -220,10 +203,7 @@
 	flags.StringVar(&blobSizes, "blob-sizes", "100-1000", "range of blob sizes to send")
 	flags.StringVar(&blobAmounts, "blob-amounts", "1", "range of blobs to send per PFB in a sequence")
 	flags.BoolVar(&useFeegrant, "feegrant", false, "use the feegrant module to pay for fees")
-<<<<<<< HEAD
-=======
 	flags.BoolVar(&suppressLogs, "suppressLogs", false, "disable logging")
->>>>>>> 4e62d2d3
 	return flags
 }
 
