--- conflicted
+++ resolved
@@ -39,13 +39,9 @@
 	pollTime                                          time.Duration
 	send, sendIterations, sendAmount                  int
 	stake, stakeValue, blob                           int
-<<<<<<< HEAD
 	useFeegrant, suppressLogs, ignoreFailures         bool
-=======
-	useFeegrant, suppressLogs                         bool
 	upgradeSchedule                                   string
 	blobShareVersion                                  int
->>>>>>> b9914371
 )
 
 func main() {
@@ -223,13 +219,9 @@
 	flags.StringVar(&blobSizes, "blob-sizes", "100-1000", "range of blob sizes to send")
 	flags.StringVar(&blobAmounts, "blob-amounts", "1", "range of blobs per PFB specified as a single value or a min-max range (e.g., 10 or 5-10). A single value indicates the exact number of blobs to be created.")
 	flags.BoolVar(&useFeegrant, "feegrant", false, "use the feegrant module to pay for fees")
-<<<<<<< HEAD
-	flags.BoolVar(&suppressLogs, "suppress-logs", false, "disable logging")
 	flags.BoolVar(&ignoreFailures, "ignore-failures", false, "ignore failures")
-=======
 	flags.BoolVar(&suppressLogs, "suppressLogs", false, "disable logging")
 	flags.IntVar(&blobShareVersion, "blob-share-version", -1, "optionally specify a share version to use for the blob sequences")
->>>>>>> b9914371
 	return flags
 }
 
