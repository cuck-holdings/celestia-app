package network

import (
	"context"
	"fmt"

	"github.com/testground/sdk-go/run"
	"github.com/testground/sdk-go/runtime"
)

const (
	homeDir          = "/.celestia-app"
	TxSimAccountName = "txsim"
)

// Role is the interface between a testground test entrypoint and the actual
// test logic. Testground creates many instances and passes each instance a
// configuration from the plan and manifest toml files. From those
// configurations a Role is created for each node, and the three methods below
// are ran in order.
type Role interface {
	// Plan is the first function called in a test by each node. It is responsible
	// for creating the genesis block and distributing it to all nodes.
	Plan(ctx context.Context, statuses []Status, runenv *runtime.RunEnv, initCtx *run.InitContext) error
	// Execute is the second function called in a test by each node. It is
	// responsible for starting the node and/or running any tests.
	Execute(ctx context.Context, runenv *runtime.RunEnv, initCtx *run.InitContext) error
	// Retro is the last function called in a test by each node. It is
	// responsible for collecting any data from the node and/or running any
	// retrospective tests or benchmarks.
	Retro(ctx context.Context, runenv *runtime.RunEnv, initCtx *run.InitContext) error
}

var _ Role = (*Leader)(nil)

var _ Role = (*Follower)(nil)

// NewRole creates a new role based on the role name.
func NewRole(runenv *runtime.RunEnv, initCtx *run.InitContext) (Role, error) {
	seq := initCtx.GlobalSeq
	switch seq {
	// TODO: throw and error if there is more than a single leader
	case 1:
		runenv.RecordMessage("red leader sitting by")
		return &Leader{}, nil
	default:
		runenv.RecordMessage(fmt.Sprintf("red %d sitting by", seq))
		return NewFollower(), nil
	}
<<<<<<< HEAD
}

// Follower is the role for all nodes in a test except for the leader. It is
// responsible for downloading the genesis block and any other configuration
// data from the leader node.
type Follower struct {
	*ConsensusNode
}

// Plan is the method that downloads the genesis, configurations, and keys for
// all of the other nodes in the network.
func (f *Follower) Plan(ctx context.Context, _ []Status, runenv *runtime.RunEnv, initCtx *run.InitContext) error {
	cfg, err := DownloadNetworkConfig(ctx, initCtx)
	if err != nil {
		return err
	}

	f.ConsensusNode, err = cfg.ConsensusNode(int(initCtx.GlobalSeq))
	return err
}

func (f *Follower) Execute(ctx context.Context, runenv *runtime.RunEnv, initCtx *run.InitContext) error {
	baseDir, err := f.ConsensusNode.Init(homeDir)
	if err != nil {
		return err
	}
	err = f.ConsensusNode.StartNode(ctx, baseDir)
	if err != nil {
		return err
	}

	runenv.RecordMessage(fmt.Sprintf("follower waiting for halt height %d chain id %s", f.HaltHeight, f.ChainID))
	_, err = f.cctx.WaitForHeightWithTimeout(int64(f.ConsensusNode.HaltHeight), time.Minute*30)
	return err
}

// Retro collects standard data from the follower node and saves it as a file.
// This data includes the block times, rounds required to reach consensus, and
// the block sizes.
func (f *Follower) Retro(ctx context.Context, runenv *runtime.RunEnv, initCtx *run.InitContext) error {
	defer f.ConsensusNode.Stop()

	// TODO: publish report
	res, err := f.cctx.Client.Status(ctx)
	if err != nil {
		return err
	}
	runenv.RecordMessage("follower retro", res.SyncInfo.LatestBlockHeight)
	return nil
}

// Leader is the role for the leader node in a test. It is responsible for
// creating the genesis block and distributing it to all nodes.
type Leader struct {
	*ConsensusNode
}

// Plan is the method that creates and distributes the genesis, configurations,
// and keys for all of the other nodes in the network.
func (l *Leader) Plan(ctx context.Context, statuses []Status, runenv *runtime.RunEnv, initCtx *run.InitContext) error {
	runenv.RecordMessage("leader plan")
	params, err := ParseParams(runenv)
	if err != nil {
		return err
	}

	runenv.RecordMessage("params found: %v", params)

	cfg, err := params.StandardConfig(statuses)
	if err != nil {
		return err
	}

	for _, node := range cfg.Nodes {
		runenv.RecordMessage("node mnemonic: %v", node.Keys.AccountMnemonic == "")
	}

	err = PublishConfig(ctx, initCtx, cfg)
	if err != nil {
		return err
	}

	// set the local cosnensus node
	l.ConsensusNode, err = cfg.ConsensusNode(int(initCtx.GlobalSeq))

	return err
}

func (l *Leader) Execute(ctx context.Context, runenv *runtime.RunEnv, initCtx *run.InitContext) error {
	baseDir, err := l.ConsensusNode.Init(homeDir)
	if err != nil {
		return err
	}
	err = l.ConsensusNode.StartNode(ctx, baseDir)
	if err != nil {
		return err
	}

	runenv.RecordMessage(fmt.Sprintf("leader waiting for halt height %d chain id %s", l.HaltHeight, l.ChainID))
	_, err = l.cctx.WaitForHeightWithTimeout(int64(l.ConsensusNode.HaltHeight), time.Minute*30)
	return err
}

// Retro collects standard data from the leader node and saves it as a file.
// This data includes the block times, rounds required to reach consensus, and
// the block sizes.
func (l *Leader) Retro(ctx context.Context, runenv *runtime.RunEnv, initCtx *run.InitContext) error {
	defer l.ConsensusNode.Stop()

	res, err := l.cctx.Client.Status(ctx)
	if err != nil {
		return err
	}

	runenv.RecordMessage("leader retro", res.SyncInfo.LatestBlockHeight)
	return nil
=======
>>>>>>> 42b578c0
}<|MERGE_RESOLUTION|>--- conflicted
+++ resolved
@@ -47,123 +47,4 @@
 		runenv.RecordMessage(fmt.Sprintf("red %d sitting by", seq))
 		return NewFollower(), nil
 	}
-<<<<<<< HEAD
-}
-
-// Follower is the role for all nodes in a test except for the leader. It is
-// responsible for downloading the genesis block and any other configuration
-// data from the leader node.
-type Follower struct {
-	*ConsensusNode
-}
-
-// Plan is the method that downloads the genesis, configurations, and keys for
-// all of the other nodes in the network.
-func (f *Follower) Plan(ctx context.Context, _ []Status, runenv *runtime.RunEnv, initCtx *run.InitContext) error {
-	cfg, err := DownloadNetworkConfig(ctx, initCtx)
-	if err != nil {
-		return err
-	}
-
-	f.ConsensusNode, err = cfg.ConsensusNode(int(initCtx.GlobalSeq))
-	return err
-}
-
-func (f *Follower) Execute(ctx context.Context, runenv *runtime.RunEnv, initCtx *run.InitContext) error {
-	baseDir, err := f.ConsensusNode.Init(homeDir)
-	if err != nil {
-		return err
-	}
-	err = f.ConsensusNode.StartNode(ctx, baseDir)
-	if err != nil {
-		return err
-	}
-
-	runenv.RecordMessage(fmt.Sprintf("follower waiting for halt height %d chain id %s", f.HaltHeight, f.ChainID))
-	_, err = f.cctx.WaitForHeightWithTimeout(int64(f.ConsensusNode.HaltHeight), time.Minute*30)
-	return err
-}
-
-// Retro collects standard data from the follower node and saves it as a file.
-// This data includes the block times, rounds required to reach consensus, and
-// the block sizes.
-func (f *Follower) Retro(ctx context.Context, runenv *runtime.RunEnv, initCtx *run.InitContext) error {
-	defer f.ConsensusNode.Stop()
-
-	// TODO: publish report
-	res, err := f.cctx.Client.Status(ctx)
-	if err != nil {
-		return err
-	}
-	runenv.RecordMessage("follower retro", res.SyncInfo.LatestBlockHeight)
-	return nil
-}
-
-// Leader is the role for the leader node in a test. It is responsible for
-// creating the genesis block and distributing it to all nodes.
-type Leader struct {
-	*ConsensusNode
-}
-
-// Plan is the method that creates and distributes the genesis, configurations,
-// and keys for all of the other nodes in the network.
-func (l *Leader) Plan(ctx context.Context, statuses []Status, runenv *runtime.RunEnv, initCtx *run.InitContext) error {
-	runenv.RecordMessage("leader plan")
-	params, err := ParseParams(runenv)
-	if err != nil {
-		return err
-	}
-
-	runenv.RecordMessage("params found: %v", params)
-
-	cfg, err := params.StandardConfig(statuses)
-	if err != nil {
-		return err
-	}
-
-	for _, node := range cfg.Nodes {
-		runenv.RecordMessage("node mnemonic: %v", node.Keys.AccountMnemonic == "")
-	}
-
-	err = PublishConfig(ctx, initCtx, cfg)
-	if err != nil {
-		return err
-	}
-
-	// set the local cosnensus node
-	l.ConsensusNode, err = cfg.ConsensusNode(int(initCtx.GlobalSeq))
-
-	return err
-}
-
-func (l *Leader) Execute(ctx context.Context, runenv *runtime.RunEnv, initCtx *run.InitContext) error {
-	baseDir, err := l.ConsensusNode.Init(homeDir)
-	if err != nil {
-		return err
-	}
-	err = l.ConsensusNode.StartNode(ctx, baseDir)
-	if err != nil {
-		return err
-	}
-
-	runenv.RecordMessage(fmt.Sprintf("leader waiting for halt height %d chain id %s", l.HaltHeight, l.ChainID))
-	_, err = l.cctx.WaitForHeightWithTimeout(int64(l.ConsensusNode.HaltHeight), time.Minute*30)
-	return err
-}
-
-// Retro collects standard data from the leader node and saves it as a file.
-// This data includes the block times, rounds required to reach consensus, and
-// the block sizes.
-func (l *Leader) Retro(ctx context.Context, runenv *runtime.RunEnv, initCtx *run.InitContext) error {
-	defer l.ConsensusNode.Stop()
-
-	res, err := l.cctx.Client.Status(ctx)
-	if err != nil {
-		return err
-	}
-
-	runenv.RecordMessage("leader retro", res.SyncInfo.LatestBlockHeight)
-	return nil
-=======
->>>>>>> 42b578c0
 }