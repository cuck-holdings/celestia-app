package network

import (
	"context"
	"encoding/hex"
	"encoding/json"
	"errors"
	"fmt"
	"time"

	"github.com/celestiaorg/celestia-app/app"
	"github.com/celestiaorg/celestia-app/pkg/user"
	"github.com/celestiaorg/celestia-app/test/util/genesis"
	"github.com/celestiaorg/celestia-app/test/util/testfactory"
	"github.com/cosmos/cosmos-sdk/crypto/keys/secp256k1"
	cryptotypes "github.com/cosmos/cosmos-sdk/crypto/types"
	sdk "github.com/cosmos/cosmos-sdk/types"
	v1 "github.com/cosmos/cosmos-sdk/x/gov/types/v1"
	oldgov "github.com/cosmos/cosmos-sdk/x/gov/types/v1beta1"
	"github.com/cosmos/cosmos-sdk/x/params/types/proposal"
	cmtjson "github.com/tendermint/tendermint/libs/json"
	coretypes "github.com/tendermint/tendermint/types"
	"github.com/testground/sdk-go/run"
	"github.com/testground/sdk-go/runtime"
)

// Leader is the role for the leader node in a test. It is responsible for
// creating the genesis block and distributing it to all nodes.
type Leader struct {
	*ConsensusNode
	signer *user.Signer
}

// Plan is the method that creates and distributes the genesis, configurations,
// and keys for all of the other nodes in the network.
func (l *Leader) Plan(ctx context.Context, runenv *runtime.RunEnv, initCtx *run.InitContext) error {
	runenv.RecordMessage("Bootstrapping")
	packets, err := l.Bootstrap(ctx, runenv, initCtx)
	if err != nil {
		return err
	}

	runenv.RecordMessage("got packets, using parts for the genesis")

	// create Genesis and distribute it to all nodes
	genesis, err := l.GenesisEvent(l.params, packets)
	if err != nil {
		return err
	}

	err = PublishGenesis(ctx, initCtx, genesis)
	if err != nil {
		runenv.RecordMessage("it is the genesis publications")
		return err
	}

	runenv.RecordMessage("published genesis")

	nodes := NewConfigSet(l.params, packets)

	// apply the configurator functions to the testground config. This step is
	// responsible for hardcoding any topolgy
	for _, configurator := range l.params.Configurators {
		nodes, err = configurator(nodes)
		if err != nil {
			return err
		}
	}

	runenv.RecordMessage("applied configurators")

	err = PublishNodeConfigs(ctx, initCtx, nodes)
	if err != nil {
		return err
	}

	node, has := searchNodes(nodes, initCtx.GlobalSeq)
	if !has {
		return errors.New("node not found")
	}

	genBytes, err := cmtjson.MarshalIndent(genesis, "", "  ")
	if err != nil {
		return err
	}

	err = l.Init(homeDir, genBytes, node)
	if err != nil {
		return err
	}

	if l.CmtConfig.Instrumentation.PyroscopeTrace {
		runenv.RecordMessage("pyroscope: follower starting pyroscope")
	}

	err = addPeersToAddressBook(l.CmtConfig.P2P.AddrBookFile(), packets)
	if err != nil {
		return err
	}

	err = l.ConsensusNode.StartNode(ctx, l.baseDir)
	if err != nil {
		return err
	}

	runenv.RecordMessage("waiting for initial height")

	_, err = l.cctx.WaitForHeightWithTimeout(int64(5), time.Minute*7)
	if err != nil {
		return err
	}

	addr := testfactory.GetAddress(l.cctx.Keyring, l.Name)

	signer, err := user.SetupSigner(ctx, l.cctx.Keyring, l.cctx.GRPCClient, addr, l.ecfg)
	if err != nil {
		runenv.RecordMessage(fmt.Sprintf("leader: failed to setup signer %+v", err))
		return err
	}
	l.signer = signer

	// this is a helpful sanity check that logs the blocks from the POV of the
	// leader in a testground viewable way.
	//nolint:errcheck
	go l.subscribeAndRecordBlocks(ctx, runenv)

	return nil
}

func (l *Leader) Execute(ctx context.Context, runenv *runtime.RunEnv, initCtx *run.InitContext) error {
	defer func() {
		_, err := initCtx.SyncClient.Publish(ctx, CommandTopic, EndTestCommand())
		if err != nil {
			runenv.RecordMessage(fmt.Sprintf("error publishing end test command: %v", err))
		}
	}()

	switch l.params.Experiment {
	case UnboundedBlockSize:
		runenv.RecordMessage(fmt.Sprintf("leader running experiment %s", l.params.Experiment))
		err := l.unboundedBlockSize(ctx, runenv, initCtx, l.ecfg.Codec, 10)
		if err != nil {
			runenv.RecordMessage(fmt.Sprintf("error unbounded block size test: %v", err))
		}
	case ConsistentFill:
		runenv.RecordMessage(fmt.Sprintf("leader running experiment %s", l.params.Experiment))
		err := fillBlocks(ctx, runenv, initCtx, time.Minute*20)
		if err != nil {
			runenv.RecordMessage(fmt.Sprintf("error consistent fill block size test: %v", err))
		}
	default:
		return fmt.Errorf("unknown experiment %s", l.params.Experiment)
	}

	runenv.RecordMessage(fmt.Sprintf("leader waiting for halt height %d", l.params.HaltHeight))

	_, err := l.cctx.WaitForHeightWithTimeout(int64(l.params.HaltHeight), time.Minute*50)
	if err != nil {
		return err
	}

	return err
}

// Retro collects standard data from the leader node and saves it as a file.
// This data includes the block times, rounds required to reach consensus, and
// the block sizes.
func (l *Leader) Retro(ctx context.Context, runenv *runtime.RunEnv, _ *run.InitContext) error {
	//nolint:errcheck
	defer l.ConsensusNode.Stop()

	blockRes, err := l.cctx.Client.Header(ctx, nil)
	if err != nil {
		return err
	}

	maxBlockSize := 0
	for i := int64(1); i < blockRes.Header.Height; i++ {
		blockRes, err := l.cctx.Client.Block(ctx, nil)
		if err != nil {
			return err
		}
		size := blockRes.Block.Size()
		if size > maxBlockSize {
			maxBlockSize = size
		}
	}

	runenv.RecordMessage(fmt.Sprintf("leader retro: height %d max block size bytes %d", blockRes.Header.Height, maxBlockSize))

	return nil
}

func (l *Leader) GenesisEvent(params *Params, packets []PeerPacket) (*coretypes.GenesisDoc, error) {
	pubKeys := make([]cryptotypes.PubKey, 0)
	addrs := make([]string, 0)
	gentxs := make([]json.RawMessage, 0, len(packets))

	for _, packet := range packets {
		pks, err := packet.GetPubKeys()
		if err != nil {
			return nil, err
		}
		pubKeys = append(pubKeys, pks...)
		addrs = append(addrs, packet.GenesisAccounts...)
		if packet.GroupID == ValidatorGroupID {
			gentxs = append(gentxs, packet.GenTx)
		}
	}

	return genesis.Document(
		l.ecfg,
		TestgroundConsensusParams(params),
		l.params.ChainID,
		gentxs,
		addrs,
		pubKeys,
		params.GenesisModifiers...,
	)
}

func SerializePublicKey(pubKey cryptotypes.PubKey) string {
	return hex.EncodeToString(pubKey.Bytes())
}

func DeserializeAccountPublicKey(hexPubKey string) (cryptotypes.PubKey, error) {
	bz, err := hex.DecodeString(hexPubKey)
	if err != nil {
		return nil, err
	}

	var pubKey secp256k1.PubKey
	if len(bz) != secp256k1.PubKeySize {
		return nil, errors.New("incorrect pubkey size")
	}

	pubKey.Key = bz

	return &pubKey, nil
}

// changeParams submits a parameter change proposal to the network. Errors are
// thrown if the proposal is not submitted successfully.
<<<<<<< HEAD
func (l *Leader) changeParams(ctx context.Context, initCtx *run.InitContext, runenv *runtime.RunEnv, propID uint64, changes ...proposal.ParamChange) error {
=======
func (l *Leader) changeParams(ctx context.Context, runenv *runtime.RunEnv, propID uint64, changes ...proposal.ParamChange) error {
>>>>>>> 44ca7316
	content := proposal.NewParameterChangeProposal("title", "description", changes)
	addr := testfactory.GetAddress(l.cctx.Keyring, l.Name)

	propMsg, err := oldgov.NewMsgSubmitProposal(
		content,
		sdk.NewCoins(
			sdk.NewCoin(app.BondDenom, sdk.NewInt(1000000000))),
		addr,
	)
	if err != nil {
		runenv.RecordMessage(fmt.Sprintf("leader: failed to create proposal msg %+v", err))
		return err
	}

	voteMsg := v1.NewMsgVote(addr, propID, v1.VoteOption_VOTE_OPTION_YES, "")

<<<<<<< HEAD
	txBytes, err := l.signer.CreateTx([]sdk.Msg{propMsg, voteMsg}, user.SetGasLimitAndFee(1000000, 0.2))
	if err != nil {
		return err
	}

	cmd := NewSubmitTxCommand("increase block size", time.Minute, SubmitTxCommandArgs{Tx: txBytes})

	_, err = initCtx.SyncClient.Publish(ctx, CommandTopic, cmd)
	if err != nil {
		return err
=======
	resp, err := l.signer.SubmitTx(ctx, []sdk.Msg{propMsg, voteMsg}, user.SetGasLimitAndFee(1000000, 0.2))
	if err != nil {
		runenv.RecordMessage(fmt.Sprintf("leader: failed to submit tx %+v, %v", changes, err))
		return err
	}

	if resp.Code != 0 {
		runenv.RecordMessage(fmt.Sprintf("leader: failed to submit tx %+v, %v %v", changes, resp.Code, resp.Codespace))
		return fmt.Errorf("proposal failed with code %d: %s", resp.Code, resp.RawLog)
>>>>>>> 44ca7316
	}

	runenv.RecordMessage(fmt.Sprintf("leader: submitted successful proposal %+v", changes))

	return nil
}

// subscribeAndRecordBlocks subscribes to the block event stream and records
// the block times and sizes.
func (l *Leader) subscribeAndRecordBlocks(ctx context.Context, runenv *runtime.RunEnv) error {
	runenv.RecordMessage("leader: subscribing to block events")
	query := "tm.event = 'NewBlock'"
	events, err := l.cctx.Client.Subscribe(ctx, "leader", query, 10)
	if err != nil {
		return err
	}

	lastBlockTime := time.Now()

	for {
		select {
		case ev := <-events:
			newBlock, ok := ev.Data.(coretypes.EventDataNewBlock)
			if !ok {
				return fmt.Errorf("unexpected event type: %T", ev.Data)
			}
			blockTime := newBlock.Block.Time.Sub(lastBlockTime)
			runenv.RecordMessage(fmt.Sprintf("leader height %d time %v size bytes %d app version %v", newBlock.Block.Height, blockTime, newBlock.Block.Size(), newBlock.Block.Version.App))
			lastBlockTime = newBlock.Block.Time
		case <-ctx.Done():
			return nil
		}
	}
}<|MERGE_RESOLUTION|>--- conflicted
+++ resolved
@@ -241,11 +241,7 @@
 
 // changeParams submits a parameter change proposal to the network. Errors are
 // thrown if the proposal is not submitted successfully.
-<<<<<<< HEAD
-func (l *Leader) changeParams(ctx context.Context, initCtx *run.InitContext, runenv *runtime.RunEnv, propID uint64, changes ...proposal.ParamChange) error {
-=======
 func (l *Leader) changeParams(ctx context.Context, runenv *runtime.RunEnv, propID uint64, changes ...proposal.ParamChange) error {
->>>>>>> 44ca7316
 	content := proposal.NewParameterChangeProposal("title", "description", changes)
 	addr := testfactory.GetAddress(l.cctx.Keyring, l.Name)
 
@@ -262,18 +258,6 @@
 
 	voteMsg := v1.NewMsgVote(addr, propID, v1.VoteOption_VOTE_OPTION_YES, "")
 
-<<<<<<< HEAD
-	txBytes, err := l.signer.CreateTx([]sdk.Msg{propMsg, voteMsg}, user.SetGasLimitAndFee(1000000, 0.2))
-	if err != nil {
-		return err
-	}
-
-	cmd := NewSubmitTxCommand("increase block size", time.Minute, SubmitTxCommandArgs{Tx: txBytes})
-
-	_, err = initCtx.SyncClient.Publish(ctx, CommandTopic, cmd)
-	if err != nil {
-		return err
-=======
 	resp, err := l.signer.SubmitTx(ctx, []sdk.Msg{propMsg, voteMsg}, user.SetGasLimitAndFee(1000000, 0.2))
 	if err != nil {
 		runenv.RecordMessage(fmt.Sprintf("leader: failed to submit tx %+v, %v", changes, err))
@@ -283,7 +267,6 @@
 	if resp.Code != 0 {
 		runenv.RecordMessage(fmt.Sprintf("leader: failed to submit tx %+v, %v %v", changes, resp.Code, resp.Codespace))
 		return fmt.Errorf("proposal failed with code %d: %s", resp.Code, resp.RawLog)
->>>>>>> 44ca7316
 	}
 
 	runenv.RecordMessage(fmt.Sprintf("leader: submitted successful proposal %+v", changes))
