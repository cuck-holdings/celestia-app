--- conflicted
+++ resolved
@@ -5,21 +5,13 @@
 [global]
 plan = "core-app"
 case = "entrypoint"
-<<<<<<< HEAD
-total_instances = 100
-=======
 total_instances = 50
->>>>>>> e9c697ad
 builder = "docker:generic"
 runner = "cluster:k8s"
 disable_metrics = false
 
 [global.run.test_params]
-<<<<<<< HEAD
-chain_id = "t-control-2"
-=======
 chain_id = "100l-nw-9"
->>>>>>> e9c697ad
 timeout = "50m"
 halt_height = "2000"
 latency = "100"
@@ -28,19 +20,11 @@
 validators = "50"
 topology = "seed"
 pex = "true"
-<<<<<<< HEAD
-timeout_propose = "120s"
-timeout_commit = "5s"
-per_peer_bandwidth = "5Mb"
-blob_sequences = "2"
-blob_sizes = "800000"
-=======
 timeout_propose = "80s"
 timeout_commit = "5s"
 per_peer_bandwidth = "5Mb"
 blob_sequences = "2"
 blob_sizes = "1000000"
->>>>>>> e9c697ad
 blobs_per_sequence = "1"
 inbound_peer_count = "40"
 outbound_peer_count = "10"
@@ -61,21 +45,13 @@
 memory = "11Gi"
 cpu = "7"
 [groups.instances]
-<<<<<<< HEAD
-count = 100
-=======
 count = 50
->>>>>>> e9c697ad
 percentage = 0.0
 [groups.build_config]
 build_base_image = "golang:1.22.2"
 enable_go_build_cache = true
 enabled = true
-<<<<<<< HEAD
-go_version = "1.22.2"
-=======
 go_version = "1.22"
->>>>>>> e9c697ad
 [groups.build]
 [groups.run]
 artifact = ""