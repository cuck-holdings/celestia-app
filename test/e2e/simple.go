package main

import (
	"context"
	"fmt"
	"log"
	"time"

	"github.com/celestiaorg/celestia-app/v3/pkg/appconsts"
	"github.com/celestiaorg/celestia-app/v3/test/e2e/testnet"
	"github.com/celestiaorg/celestia-app/v3/test/util/testnode"
	"github.com/celestiaorg/knuu/pkg/knuu"
)

// E2ESimple runs a simple testnet with 4 validators. It submits both MsgPayForBlobs
// and MsgSends over 30 seconds and then asserts that at least 10 transactions were
// committed.
func E2ESimple(logger *log.Logger) error {
	const testName = "E2ESimple"

	ctx, cancel := context.WithCancel(context.Background())
	defer cancel()

	identifier := fmt.Sprintf("%s_%s", testName, time.Now().Format(timeFormat))
	kn, err := knuu.New(ctx, knuu.Options{
		Scope:        identifier,
		ProxyEnabled: true,
	})
	testnet.NoError("failed to initialize Knuu", err)
	kn.HandleStopSignal(ctx)
	logger.Printf("Knuu initialized with scope %s", kn.Scope)

	testNet, err := testnet.New(kn, testnet.Options{})
	testnet.NoError("failed to create testnet", err)

	defer testNet.Cleanup(ctx)

	latestVersion, err := testnet.GetLatestVersion()
	testnet.NoError("failed to get latest version", err)
	logger.Printf("Running %s test with version %s", testName, latestVersion)

	logger.Println("Creating testnet validators")
	testnet.NoError("failed to create genesis nodes",
		testNet.CreateGenesisNodes(ctx, 4, latestVersion, 10000000, 0, testnet.DefaultResources, true))

	logger.Println("Creating txsim")
	endpoints, err := testNet.RemoteGRPCEndpoints(ctx)
	testnet.NoError("failed to get remote gRPC endpoints", err)
<<<<<<< HEAD
	err = testNet.CreateTxClient("txsim", testnet.TxsimVersion, 10, "100-2000", 1, testnet.DefaultResources, endpoints[0])
=======
	upgradeSchedule := map[int64]uint64{}
	err = testNet.CreateTxClient(ctx, "txsim", testnet.TxsimVersion, 10, "100-2000", 100, testnet.DefaultResources, endpoints[0], upgradeSchedule)
>>>>>>> b9914371
	testnet.NoError("failed to create tx client", err)

	logger.Println("Setting up testnets")
	testnet.NoError("failed to setup testnets", testNet.Setup(ctx))

	logger.Println("Starting testnets")
	testnet.NoError("failed to start testnets", testNet.Start(ctx))

	logger.Println("Waiting for 30 seconds to produce blocks")
	// wait for 30 seconds
	time.Sleep(30 * time.Second)

<<<<<<< HEAD
	blockchain, err := testnode.ReadBlockchainHeaders(context.Background(), testNet.Node(0).AddressRPC())
	testnet.NoError("failed to read blockchain", err)
=======
	logger.Println("Reading blockchain headers")
	blockchain, err := testnode.ReadBlockchainHeaders(ctx, testNet.Node(0).AddressRPC())
	testnet.NoError("failed to read blockchain headers", err)
>>>>>>> b9914371

	totalTxs := 0
	for _, blockMeta := range blockchain {
		version := blockMeta.Header.Version.App
		if appconsts.LatestVersion != version {
			return fmt.Errorf("expected app version %d, got %d in blockMeta %d", appconsts.LatestVersion, version, blockMeta.Header.Height)
		}
		totalTxs += blockMeta.NumTxs
	}
	if totalTxs < 10 {
		return fmt.Errorf("expected at least 10 transactions, got %d", totalTxs)
	}
	return nil
}<|MERGE_RESOLUTION|>--- conflicted
+++ resolved
@@ -46,12 +46,8 @@
 	logger.Println("Creating txsim")
 	endpoints, err := testNet.RemoteGRPCEndpoints(ctx)
 	testnet.NoError("failed to get remote gRPC endpoints", err)
-<<<<<<< HEAD
-	err = testNet.CreateTxClient("txsim", testnet.TxsimVersion, 10, "100-2000", 1, testnet.DefaultResources, endpoints[0])
-=======
 	upgradeSchedule := map[int64]uint64{}
 	err = testNet.CreateTxClient(ctx, "txsim", testnet.TxsimVersion, 10, "100-2000", 100, testnet.DefaultResources, endpoints[0], upgradeSchedule)
->>>>>>> b9914371
 	testnet.NoError("failed to create tx client", err)
 
 	logger.Println("Setting up testnets")
@@ -64,14 +60,9 @@
 	// wait for 30 seconds
 	time.Sleep(30 * time.Second)
 
-<<<<<<< HEAD
-	blockchain, err := testnode.ReadBlockchainHeaders(context.Background(), testNet.Node(0).AddressRPC())
-	testnet.NoError("failed to read blockchain", err)
-=======
 	logger.Println("Reading blockchain headers")
 	blockchain, err := testnode.ReadBlockchainHeaders(ctx, testNet.Node(0).AddressRPC())
 	testnet.NoError("failed to read blockchain headers", err)
->>>>>>> b9914371
 
 	totalTxs := 0
 	for _, blockMeta := range blockchain {
