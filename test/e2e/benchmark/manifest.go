--- conflicted
+++ resolved
@@ -68,14 +68,6 @@
 	// consensus parameters
 	MaxBlockBytes int64
 
-<<<<<<< HEAD
-	// other configs
-	// tracing configs, can be local or noop
-	LocalTracingType string
-	PushTrace        bool
-
-	// other configs
-=======
 	// LocalTracingType can be "local" or "noop"
 	LocalTracingType string
 	PushTrace        bool
@@ -83,10 +75,10 @@
 	// only available when PushTrace is enabled
 	DownloadTraces bool
 
->>>>>>> fc5a5991
 	UpgradeHeight    int64
 	GovMaxSquareSize int64
 }
+
 func (m *Manifest) GetGenesisModifiers() []genesis.Modifier {
 	ecfg := encoding.MakeConfig(app.ModuleBasics)
 	var modifiers []genesis.Modifier
