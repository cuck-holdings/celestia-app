package main

import (
	"fmt"
	"time"

	"github.com/celestiaorg/celestia-app/v3/app"
	"github.com/celestiaorg/celestia-app/v3/app/encoding"
	"github.com/celestiaorg/celestia-app/v3/test/e2e/testnet"
	"github.com/celestiaorg/celestia-app/v3/test/util/genesis"
	blobtypes "github.com/celestiaorg/celestia-app/v3/x/blob/types"
	tmproto "github.com/tendermint/tendermint/proto/tendermint/types"
)

type LatencyParams struct {
	// Latency in milliseconds
	Latency int64
	// Jitter in milliseconds
	Jitter int64
}

// Manifest defines the parameters for a testnet.
type Manifest struct {
	ChainID      string
	TestDuration time.Duration
	// Number of validators in the testnet
	Validators int
	// Number of tx clients (txsim for now) in the testnet; there will be 1 txclient per validator
	// if TXClients is less than Validators, the remaining validators will not have any txclients
	TxClients int
	// Self-delegation amount for validators
	SelfDelegation int64
	// CelestiaAppVersion a specific version of the celestia-app container image within celestiaorg repository on GitHub's Container Registry i.e., https://github.com/celestiaorg/celestia-app/pkgs/container/celestia-app
	CelestiaAppVersion string
	// TxClientVersion  a specific version of the txsim container image within celestiaorg repository on GitHub's Container Registry, i.e., https://github.com/celestiaorg/celestia-app/pkgs/container/txsim
	TxClientVersion string
	// Resource requirements for a validator node
	ValidatorResource testnet.Resources
	// Resource requirements for a tx client
	TxClientsResource testnet.Resources
	// EnableLatency enables network latency for the validators
	EnableLatency bool
	// LatencyParams defines the network latency parameters
	LatencyParams LatencyParams

	// tx client settings
	// Number of blobs per sequence
	BlobsPerSeq int
	// Number of blob sequences
	BlobSequences int
	// Size of blobs in bytes, e.g., "10000" (exact size) or "10000-20000" (min-max format)
	BlobSizes string

	// p2p configs
	// Bandwidth per peer in bytes per second
	PerPeerBandwidth int64
	// consensus configs
	TimeoutCommit  time.Duration
	TimeoutPropose time.Duration

	// Mempool configs
	// Mempool version
	Mempool      string
	BroadcastTxs bool

	// prometheus configs
	Prometheus bool

	// consensus parameters
	MaxBlockBytes int64

	// LocalTracingType can be "local" or "noop"
	LocalTracingType string
	PushTrace        bool
	// download traces from the s3 bucket
	// only available when PushTrace is enabled
	DownloadTraces bool

	UpgradeHeight    int64
	GovMaxSquareSize int64

	DisableBBR bool
}

func (m *Manifest) GetGenesisModifiers() []genesis.Modifier {
	ecfg := encoding.MakeConfig(app.ModuleBasics)
	var modifiers []genesis.Modifier

	blobParams := blobtypes.DefaultParams()
	blobParams.GovMaxSquareSize = uint64(m.GovMaxSquareSize)
	modifiers = append(modifiers, genesis.SetBlobParams(ecfg.Codec, blobParams))

	return modifiers
}

func (m *Manifest) GetConsensusParams() *tmproto.ConsensusParams {
	cparams := app.DefaultConsensusParams()
	cparams.Block.MaxBytes = m.MaxBlockBytes
	return cparams
}

// summary generates a summary of the Manifest struct to be used as chain id.
func (m *Manifest) summary() string {
	latency := 0
	if m.EnableLatency {
		latency = 1
	}
	bbr := 1
	if m.DisableBBR {
<<<<<<< HEAD
		latency = 0
=======
		bbr = 0
>>>>>>> 07411e2e
	}
	maxBlockMB := m.MaxBlockBytes / testnet.MB
	summary := fmt.Sprintf("v%d-t%d-b%d-bw%dmb-tc%d-tp%d-l%d-%s-br%d-%dmb",
		m.Validators, m.TxClients,
		m.BlobSequences, m.PerPeerBandwidth/testnet.MB,
		m.TimeoutCommit/time.Second, m.TimeoutPropose/time.Second,
		latency, m.Mempool, bbr, maxBlockMB)
	if len(summary) > 50 {
		return summary[:50]
	}
	return summary
}<|MERGE_RESOLUTION|>--- conflicted
+++ resolved
@@ -107,11 +107,7 @@
 	}
 	bbr := 1
 	if m.DisableBBR {
-<<<<<<< HEAD
-		latency = 0
-=======
 		bbr = 0
->>>>>>> 07411e2e
 	}
 	maxBlockMB := m.MaxBlockBytes / testnet.MB
 	summary := fmt.Sprintf("v%d-t%d-b%d-bw%dmb-tc%d-tp%d-l%d-%s-br%d-%dmb",
