package main

import (
	"context"
	"log"
	"time"

	"github.com/celestiaorg/celestia-app/v3/pkg/appconsts"
	"github.com/celestiaorg/celestia-app/v3/test/e2e/testnet"
	"k8s.io/apimachinery/pkg/api/resource"
)

const (
	seed = 42
)

<<<<<<< HEAD
func getBigBlockManifest() (Manifest, error) {
	latestVersion, err := testnet.GetLatestVersion()
	if err != nil {
		return Manifest{}, err
	}
	bigBlockManifest := Manifest{
		ChainID:    "test",
		Validators: 2,
		TxClients:  2,
		ValidatorResource: testnet.Resources{
			MemoryRequest: "12Gi",
			MemoryLimit:   "12Gi",
			CPU:           "8",
			Volume:        "20Gi",
		},
		TxClientsResource: testnet.Resources{
			MemoryRequest: "1Gi",
			MemoryLimit:   "3Gi",
			CPU:           "2",
			Volume:        "1Gi",
		},
		SelfDelegation:     10000000,
		CelestiaAppVersion: latestVersion,
		TxClientVersion:    latestVersion,
		EnableLatency:      false,
		LatencyParams:      LatencyParams{70, 0}, // in  milliseconds
		BlobSequences:      60,
		BlobsPerSeq:        6,
		BlobSizes:          "200000",
		PerPeerBandwidth:   5 * testnet.MB,
		UpgradeHeight:      0,
		TimeoutCommit:      11 * time.Second,
		TimeoutPropose:     80 * time.Second,
		Mempool:            "v1", // ineffective as it always defaults to v1
		BroadcastTxs:       true,
		Prometheus:         false,
		GovMaxSquareSize:   512,
		MaxBlockBytes:      8 * testnet.MB,
		TestDuration:       5 * time.Minute,
		LocalTracingType:   "local",
		PushTrace:          true,
		DisableBBR:         true,
	}

	return bigBlockManifest, nil
=======
var bigBlockManifest = Manifest{
	ChainID:    "test",
	Validators: 2,
	TxClients:  2,
	ValidatorResource: testnet.Resources{
		MemoryRequest: resource.MustParse("12Gi"),
		MemoryLimit:   resource.MustParse("12Gi"),
		CPU:           resource.MustParse("8"),
		Volume:        resource.MustParse("20Gi"),
	},
	TxClientsResource: testnet.Resources{
		MemoryRequest: resource.MustParse("1Gi"),
		MemoryLimit:   resource.MustParse("3Gi"),
		CPU:           resource.MustParse("2"),
		Volume:        resource.MustParse("1Gi"),
	},
	SelfDelegation: 10000000,
	// @TODO Update the CelestiaAppVersion and  TxClientVersion to the latest
	// version of the main branch once the PR#3261 is merged by addressing this
	// issue https://github.com/celestiaorg/celestia-app/issues/3603.
	CelestiaAppVersion: "pr-3261",
	TxClientVersion:    "pr-3261",
	EnableLatency:      false,
	LatencyParams:      LatencyParams{70, 0}, // in  milliseconds
	BlobSequences:      60,
	BlobsPerSeq:        6,
	BlobSizes:          "200000",
	PerPeerBandwidth:   5 * testnet.MB,
	UpgradeHeight:      0,
	TimeoutCommit:      11 * time.Second,
	TimeoutPropose:     80 * time.Second,
	Mempool:            "v1", // ineffective as it always defaults to v1
	BroadcastTxs:       true,
	Prometheus:         false,
	GovMaxSquareSize:   512,
	MaxBlockBytes:      7800000,
	TestDuration:       5 * time.Minute,
	LocalTracingType:   "local",
	PushTrace:          true,
	DisableBBR:         true,
>>>>>>> 6137f2dd
}

func TwoNodeSimple(logger *log.Logger) error {
	latestVersion, err := testnet.GetLatestVersion()
	testnet.NoError("failed to get latest version", err)

	testName := "TwoNodeSimple"
	logger.Println("Running", testName)
	logger.Println("version", latestVersion)

	manifest := Manifest{
		ChainID:            "test-e2e-two-node-simple",
		Validators:         2,
		ValidatorResource:  testnet.DefaultResources,
		TxClientsResource:  testnet.DefaultResources,
		SelfDelegation:     10000000,
		CelestiaAppVersion: latestVersion,
		TxClientVersion:    testnet.TxsimVersion,
		EnableLatency:      false,
		LatencyParams:      LatencyParams{70, 0}, // in  milliseconds
		BlobsPerSeq:        6,
		BlobSequences:      60,
		BlobSizes:          "200000",
		PerPeerBandwidth:   5 * testnet.MB,
		UpgradeHeight:      0,
		TimeoutCommit:      1 * time.Second,
		TimeoutPropose:     1 * time.Second,
		Mempool:            "v1",
		BroadcastTxs:       true,
		Prometheus:         true,
		GovMaxSquareSize:   appconsts.DefaultGovMaxSquareSize,
		MaxBlockBytes:      appconsts.DefaultMaxBytes,
		LocalTracingType:   "local",
		PushTrace:          false,
		DownloadTraces:     false,
		TestDuration:       3 * time.Minute,
		TxClients:          2,
		DisableBBR:         true,
	}

	benchTest, err := NewBenchmarkTest(testName, &manifest)
	testnet.NoError("failed to create benchmark test", err)

	ctx, cancel := context.WithCancel(context.Background())
	defer cancel()

	defer func() {
		log.Print("Cleaning up testnet")
		benchTest.Cleanup(ctx)
	}()

	testnet.NoError("failed to setup nodes", benchTest.SetupNodes())

	testnet.NoError("failed to run the benchmark test", benchTest.Run(ctx))

	testnet.NoError("failed to check results", benchTest.CheckResults(1*testnet.MB))

	return nil
}

func runBenchmarkTest(logger *log.Logger, testName string, manifest Manifest) error {
	logger.Println("Running", testName)
	manifest.ChainID = manifest.summary()
	log.Println("ChainID: ", manifest.ChainID)
	benchTest, err := NewBenchmarkTest(testName, &manifest)
	testnet.NoError("failed to create benchmark test", err)

	ctx, cancel := context.WithCancel(context.Background())
	defer cancel()

	defer func() {
		log.Print("Cleaning up testnet")
		benchTest.Cleanup(ctx)
	}()

	testnet.NoError("failed to setup nodes", benchTest.SetupNodes())
	testnet.NoError("failed to run the benchmark test", benchTest.Run(ctx))
	expectedBlockSize := int64(0.90 * float64(manifest.MaxBlockBytes))
	testnet.NoError("failed to check results", benchTest.CheckResults(expectedBlockSize))

	return nil
}

func TwoNodeBigBlock8MB(logger *log.Logger) error {
	manifest, err := getBigBlockManifest()
	testnet.NoError("failed to get manifest", err)
	return runBenchmarkTest(logger, "TwoNodeBigBlock8MB", manifest)
}

func TwoNodeBigBlock8MBLatency(logger *log.Logger) error {
	manifest, err := getBigBlockManifest()
	testnet.NoError("failed to get manifest", err)
	manifest.EnableLatency = true
	return runBenchmarkTest(logger, "TwoNodeBigBlock8MBLatency", manifest)
}

func LargeNetworkBigBlock8MB(logger *log.Logger) error {
	manifest, err := getBigBlockManifest()
	testnet.NoError("failed to get manifest", err)
	manifest.Validators = 50
	manifest.TxClients = 50
	manifest.BlobSequences = 2
	return runBenchmarkTest(logger, "LargeNetworkBigBlock8MB", manifest)
}<|MERGE_RESOLUTION|>--- conflicted
+++ resolved
@@ -14,7 +14,6 @@
 	seed = 42
 )
 
-<<<<<<< HEAD
 func getBigBlockManifest() (Manifest, error) {
 	latestVersion, err := testnet.GetLatestVersion()
 	if err != nil {
@@ -25,17 +24,17 @@
 		Validators: 2,
 		TxClients:  2,
 		ValidatorResource: testnet.Resources{
-			MemoryRequest: "12Gi",
-			MemoryLimit:   "12Gi",
-			CPU:           "8",
-			Volume:        "20Gi",
-		},
-		TxClientsResource: testnet.Resources{
-			MemoryRequest: "1Gi",
-			MemoryLimit:   "3Gi",
-			CPU:           "2",
-			Volume:        "1Gi",
-		},
+		MemoryRequest: resource.MustParse("12Gi"),
+		MemoryLimit:   resource.MustParse("12Gi"),
+		CPU:           resource.MustParse("8"),
+		Volume:        resource.MustParse("20Gi"),
+	    },
+	    TxClientsResource: testnet.Resources{
+		MemoryRequest: resource.MustParse("1Gi"),
+		MemoryLimit:   resource.MustParse("3Gi"),
+		CPU:           resource.MustParse("2"),
+		Volume:        resource.MustParse("1Gi"),
+        },
 		SelfDelegation:     10000000,
 		CelestiaAppVersion: latestVersion,
 		TxClientVersion:    latestVersion,
@@ -60,48 +59,6 @@
 	}
 
 	return bigBlockManifest, nil
-=======
-var bigBlockManifest = Manifest{
-	ChainID:    "test",
-	Validators: 2,
-	TxClients:  2,
-	ValidatorResource: testnet.Resources{
-		MemoryRequest: resource.MustParse("12Gi"),
-		MemoryLimit:   resource.MustParse("12Gi"),
-		CPU:           resource.MustParse("8"),
-		Volume:        resource.MustParse("20Gi"),
-	},
-	TxClientsResource: testnet.Resources{
-		MemoryRequest: resource.MustParse("1Gi"),
-		MemoryLimit:   resource.MustParse("3Gi"),
-		CPU:           resource.MustParse("2"),
-		Volume:        resource.MustParse("1Gi"),
-	},
-	SelfDelegation: 10000000,
-	// @TODO Update the CelestiaAppVersion and  TxClientVersion to the latest
-	// version of the main branch once the PR#3261 is merged by addressing this
-	// issue https://github.com/celestiaorg/celestia-app/issues/3603.
-	CelestiaAppVersion: "pr-3261",
-	TxClientVersion:    "pr-3261",
-	EnableLatency:      false,
-	LatencyParams:      LatencyParams{70, 0}, // in  milliseconds
-	BlobSequences:      60,
-	BlobsPerSeq:        6,
-	BlobSizes:          "200000",
-	PerPeerBandwidth:   5 * testnet.MB,
-	UpgradeHeight:      0,
-	TimeoutCommit:      11 * time.Second,
-	TimeoutPropose:     80 * time.Second,
-	Mempool:            "v1", // ineffective as it always defaults to v1
-	BroadcastTxs:       true,
-	Prometheus:         false,
-	GovMaxSquareSize:   512,
-	MaxBlockBytes:      7800000,
-	TestDuration:       5 * time.Minute,
-	LocalTracingType:   "local",
-	PushTrace:          true,
-	DisableBBR:         true,
->>>>>>> 6137f2dd
 }
 
 func TwoNodeSimple(logger *log.Logger) error {
