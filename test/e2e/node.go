package e2e

import (
	"fmt"
	"os"
	"path/filepath"

	"github.com/celestiaorg/celestia-app/test/util/genesis"
	"github.com/celestiaorg/knuu/pkg/knuu"
	serverconfig "github.com/cosmos/cosmos-sdk/server/config"
	"github.com/tendermint/tendermint/config"
	"github.com/tendermint/tendermint/crypto"
	"github.com/tendermint/tendermint/p2p"
	"github.com/tendermint/tendermint/privval"
	"github.com/tendermint/tendermint/rpc/client/http"
	"github.com/tendermint/tendermint/types"
)

const (
	rpcPort        = 26657
	p2pPort        = 26656
	grpcPort       = 9090
	prometheusPort = 26660
	dockerSrcURL   = "ghcr.io/celestiaorg/celestia-app"
	secp256k1Type  = "secp256k1"
	ed25519Type    = "ed25519"
	remoteRootDir  = "/home/celestia/.celestia-app"
	txsimRootDir   = "/home/celestia"
)

type Node struct {
	Name           string
	Version        string
	StartHeight    int64
	InitialPeers   []string
	SignerKey      crypto.PrivKey
	NetworkKey     crypto.PrivKey
	SelfDelegation int64
	Instance       *knuu.Instance

	rpcProxyPort  int
	grpcProxyPort int
}

type Resources struct {
	memoryRequest string
	memoryLimit   string
	cpu           string
	volume        string
}

func NewNode(
	name, version string,
	startHeight, selfDelegation int64,
	peers []string,
	signerKey, networkKey crypto.PrivKey,
	upgradeHeight int64,
<<<<<<< HEAD
	resources Resources,
	keys keyring.Keyring,
=======
>>>>>>> dc929b9b
	grafana *GrafanaInfo,
) (*Node, error) {
	instance, err := knuu.NewInstance(name)
	if err != nil {
		return nil, err
	}
	err = instance.SetImage(DockerImageName(version))
	if err != nil {
		return nil, err
	}

	if err := instance.AddPortTCP(rpcPort); err != nil {
		return nil, err
	}
	if err := instance.AddPortTCP(p2pPort); err != nil {
		return nil, err
	}
	if err := instance.AddPortTCP(grpcPort); err != nil {
		return nil, err
	}
	if grafana != nil {
		// add support for metrics
		if err := instance.SetPrometheusEndpoint(prometheusPort, fmt.Sprintf("knuu-%s", knuu.Identifier()), "1m"); err != nil {
			return nil, fmt.Errorf("setting prometheus endpoint: %w", err)
		}
		if err := instance.SetJaegerEndpoint(14250, 6831, 14268); err != nil {
			return nil, fmt.Errorf("error setting jaeger endpoint: %v", err)
		}
		if err := instance.SetOtlpExporter(grafana.Endpoint, grafana.Username, grafana.Token); err != nil {
			return nil, fmt.Errorf("error setting otlp exporter: %v", err)
		}
		if err := instance.SetJaegerExporter("jaeger-collector.jaeger-cluster.svc.cluster.local:14250"); err != nil {
			return nil, fmt.Errorf("error setting jaeger exporter: %v", err)
		}
	}
	err = instance.SetMemory(resources.memoryRequest, resources.memoryLimit)
	if err != nil {
		return nil, err
	}
	err = instance.SetCPU(resources.cpu)
	if err != nil {
		return nil, err
	}
	err = instance.AddVolumeWithOwner(remoteRootDir, "1Gi", 10001)
	if err != nil {
		return nil, err
	}
	args := []string{"start", fmt.Sprintf("--home=%s", remoteRootDir), "--rpc.laddr=tcp://0.0.0.0:26657"}
	if upgradeHeight != 0 {
		args = append(args, fmt.Sprintf("--v2-upgrade-height=%d", upgradeHeight))
	}

	err = instance.SetArgs(args...)
	if err != nil {
		return nil, err
	}

	return &Node{
		Name:           name,
		Instance:       instance,
		Version:        version,
		StartHeight:    startHeight,
		InitialPeers:   peers,
		SignerKey:      signerKey,
		NetworkKey:     networkKey,
		SelfDelegation: selfDelegation,
	}, nil
}

func (n *Node) Init(genesis *types.GenesisDoc, peers []string) error {
	if len(peers) == 0 {
		return fmt.Errorf("no peers provided")
	}

	// Initialize file directories
	rootDir := os.TempDir()
	nodeDir := filepath.Join(rootDir, n.Name)
	fmt.Println(nodeDir)
	for _, dir := range []string{
		filepath.Join(nodeDir, "config"),
		filepath.Join(nodeDir, "data"),
	} {
		if err := os.MkdirAll(dir, os.ModePerm); err != nil {
			return fmt.Errorf("error creating directory %s: %w", dir, err)
		}
	}

	// Create and write the config file
	cfg, err := MakeConfig(n)
	if err != nil {
		return fmt.Errorf("making config: %w", err)
	}
	configFilePath := filepath.Join(nodeDir, "config", "config.toml")
	config.WriteConfigFile(configFilePath, cfg)

	// Store the genesis file
	genesisFilePath := filepath.Join(nodeDir, "config", "genesis.json")
	err = genesis.SaveAs(genesisFilePath)
	if err != nil {
		return fmt.Errorf("saving genesis: %w", err)
	}

	// Create the app.toml file
	appConfig, err := MakeAppConfig(n)
	if err != nil {
		return fmt.Errorf("making app config: %w", err)
	}
	appConfigFilePath := filepath.Join(nodeDir, "config", "app.toml")
	serverconfig.WriteConfigFile(appConfigFilePath, appConfig)

	// Store the node key for the p2p handshake
	nodeKeyFilePath := filepath.Join(nodeDir, "config", "node_key.json")
	err = (&p2p.NodeKey{PrivKey: n.NetworkKey}).SaveAs(nodeKeyFilePath)
	if err != nil {
		return err
	}

	err = os.Chmod(nodeKeyFilePath, 0o777)
	if err != nil {
		return fmt.Errorf("chmod node key: %w", err)
	}

	// Store the validator signer key for consensus
	pvKeyPath := filepath.Join(nodeDir, "config", "priv_validator_key.json")
	pvStatePath := filepath.Join(nodeDir, "data", "priv_validator_state.json")
	(privval.NewFilePV(n.SignerKey, pvKeyPath, pvStatePath)).Save()

	addrBookFile := filepath.Join(nodeDir, "config", "addrbook.json")
	err = WriteAddressBook(peers, addrBookFile)
	if err != nil {
		return fmt.Errorf("writing address book: %w", err)
	}

	if err := n.Instance.AddFolder(nodeDir, remoteRootDir, "10001:10001"); err != nil {
		return fmt.Errorf("copying over node %s directory: %w", n.Name, err)
	}

	return n.Instance.Commit()
}

// AddressP2P returns a P2P endpoint address for the node. This is used for
// populating the address book. This will look something like:
// 3314051954fc072a0678ec0cbac690ad8676ab98@61.108.66.220:26656
func (n Node) AddressP2P(withID bool) string {
	ip, err := n.Instance.GetIP()
	if err != nil {
		panic(err)
	}
	addr := fmt.Sprintf("%v:%d", ip, p2pPort)
	if withID {
		addr = fmt.Sprintf("%x@%v", n.NetworkKey.PubKey().Address().Bytes(), addr)
	}
	return addr
}

// AddressRPC returns an RPC endpoint address for the node.
// This returns the local proxy port that can be used to communicate with the node
func (n Node) AddressRPC() string {
	return fmt.Sprintf("http://127.0.0.1:%d", n.rpcProxyPort)
}

// AddressGRPC returns a GRPC endpoint address for the node. This returns the
// local proxy port that can be used to communicate with the node
func (n Node) AddressGRPC() string {
	return fmt.Sprintf("127.0.0.1:%d", n.grpcProxyPort)
}

// RemoteAddressGRPC returns the GRPC endpoint address for the node in the
// cluster.
func (n Node) RemoteAddressGRPC() (string, error) {
	ip, err := n.Instance.GetIP()
	if err != nil {
		return "", err
	}
	return fmt.Sprintf("%s:%d", ip, grpcPort), nil
}

// RemoteAddressRPC returns the GRPC endpoint address for the node in the
// cluster.
func (n Node) RemoteAddressRPC() (string, error) {
	ip, err := n.Instance.GetIP()
	if err != nil {
		return "", err
	}
	return fmt.Sprintf("%s:%d", ip, rpcPort), nil
}

func (n Node) IsValidator() bool {
	return n.SelfDelegation != 0
}

func (n Node) Client() (*http.HTTP, error) {
	return http.New(n.AddressRPC(), "/websocket")
}

func (n *Node) Start() error {
	if err := n.Instance.Start(); err != nil {
		return err
	}

	if err := n.Instance.WaitInstanceIsRunning(); err != nil {
		return err
	}

	rpcProxyPort, err := n.Instance.PortForwardTCP(rpcPort)
	if err != nil {
		return fmt.Errorf("forwarding port %d: %w", rpcPort, err)
	}

	grpcProxyPort, err := n.Instance.PortForwardTCP(grpcPort)
	if err != nil {
		return fmt.Errorf("forwarding port %d: %w", grpcPort, err)
	}
	n.rpcProxyPort = rpcProxyPort
	n.grpcProxyPort = grpcProxyPort
	return nil
}

func (n *Node) GenesisValidator() genesis.Validator {
	return genesis.Validator{
		KeyringAccount: genesis.KeyringAccount{
			Name:          n.Name,
			InitialTokens: n.SelfDelegation,
		},
		ConsensusKey: n.SignerKey,
		NetworkKey:   n.NetworkKey,
		Stake:        n.SelfDelegation / 2,
	}
}

func (n *Node) Upgrade(version string) error {
	return n.Instance.SetImageInstant(DockerImageName(version))
}

func DockerImageName(version string) string {
	return fmt.Sprintf("%s:%s", dockerSrcURL, version)
}<|MERGE_RESOLUTION|>--- conflicted
+++ resolved
@@ -55,11 +55,7 @@
 	peers []string,
 	signerKey, networkKey crypto.PrivKey,
 	upgradeHeight int64,
-<<<<<<< HEAD
 	resources Resources,
-	keys keyring.Keyring,
-=======
->>>>>>> dc929b9b
 	grafana *GrafanaInfo,
 ) (*Node, error) {
 	instance, err := knuu.NewInstance(name)
