package e2e

import (
	"fmt"
	"os"
	"path/filepath"

	"github.com/celestiaorg/celestia-app/test/util/genesis"
	"github.com/celestiaorg/knuu/pkg/knuu"
	"github.com/cosmos/cosmos-sdk/crypto/hd"
	"github.com/cosmos/cosmos-sdk/crypto/keyring"
	cryptotypes "github.com/cosmos/cosmos-sdk/crypto/types"
	serverconfig "github.com/cosmos/cosmos-sdk/server/config"
	"github.com/tendermint/tendermint/config"
	"github.com/tendermint/tendermint/crypto"
	"github.com/tendermint/tendermint/p2p"
	"github.com/tendermint/tendermint/privval"
	"github.com/tendermint/tendermint/rpc/client/http"
	"github.com/tendermint/tendermint/types"
)

const (
<<<<<<< HEAD
	rpcPort       = 26657
	p2pPort       = 26656
	grpcPort      = 9090
	metricsPort   = 26660
	dockerSrcURL  = "ghcr.io/celestiaorg/celestia-app"
	secp256k1Type = "secp256k1"
	ed25519Type   = "ed25519"
	remoteRootDir = "/home/celestia/.celestia-app"
	txsimRootDir  = "/home/celestia"
=======
	rpcPort        = 26657
	p2pPort        = 26656
	grpcPort       = 9090
	prometheusPort = 26660
	dockerSrcURL   = "ghcr.io/celestiaorg/celestia-app"
	secp256k1Type  = "secp256k1"
	ed25519Type    = "ed25519"
	remoteRootDir  = "/home/celestia/.celestia-app"
>>>>>>> a954bc10
)

type Node struct {
	Name           string
	Version        string
	StartHeight    int64
	InitialPeers   []string
	SignerKey      crypto.PrivKey
	NetworkKey     crypto.PrivKey
	AccountPubKey  cryptotypes.PubKey
	SelfDelegation int64
	Instance       *knuu.Instance

	rpcProxyPort  int
	grpcProxyPort int
}

type Resources struct {
	memoryRequest string
	memoryLimit   string
	cpu           string
	volume        string
}

func NewNode(
	name, version string,
	startHeight, selfDelegation int64,
	peers []string,
	signerKey, networkKey crypto.PrivKey,
	upgradeHeight int64,
<<<<<<< HEAD
	resources Resources,
=======
	keys keyring.Keyring,
	grafana *GrafanaInfo,
>>>>>>> a954bc10
) (*Node, error) {
	instance, err := knuu.NewInstance(name)
	if err != nil {
		return nil, err
	}
	err = instance.SetImage(DockerImageName(version))
	if err != nil {
		return nil, err
	}
	record, _, err := keys.NewMnemonic(name, keyring.English, "", "", hd.Secp256k1)
	if err != nil {
		return nil, err
	}
	pubKey, err := record.GetPubKey()
	if err != nil {
		return nil, err
	}

	if err := instance.AddPortTCP(rpcPort); err != nil {
		return nil, err
	}
	if err := instance.AddPortTCP(p2pPort); err != nil {
		return nil, err
	}
	if err := instance.AddPortTCP(grpcPort); err != nil {
		return nil, err
	}
	if grafana != nil {
		// add support for metrics
		if err := instance.SetPrometheusEndpoint(prometheusPort, fmt.Sprintf("knuu-%s", knuu.Identifier()), "1m"); err != nil {
			return nil, fmt.Errorf("setting prometheus endpoint: %w", err)
		}
		if err := instance.SetJaegerEndpoint(14250, 6831, 14268); err != nil {
			return nil, fmt.Errorf("error setting jaeger endpoint: %v", err)
		}
		if err := instance.SetOtlpExporter(grafana.Endpoint, grafana.Username, grafana.Token); err != nil {
			return nil, fmt.Errorf("error setting otlp exporter: %v", err)
		}
		if err := instance.SetJaegerExporter("jaeger-collector.jaeger-cluster.svc.cluster.local:14250"); err != nil {
			return nil, fmt.Errorf("error setting jaeger exporter: %v", err)
		}
	}
	err = instance.SetMemory(resources.memoryRequest, resources.memoryLimit)
	if err != nil {
		return nil, err
	}
	err = instance.SetCPU(resources.cpu)
	if err != nil {
		return nil, err
	}
	err = instance.AddVolumeWithOwner(remoteRootDir, "1Gi", 10001)
	if err != nil {
		return nil, err
	}
	args := []string{"start", fmt.Sprintf("--home=%s", remoteRootDir), "--rpc.laddr=tcp://0.0.0.0:26657"}
	if upgradeHeight != 0 {
		args = append(args, fmt.Sprintf("--v2-upgrade-height=%d", upgradeHeight))
	}

	err = instance.SetArgs(args...)
	if err != nil {
		return nil, err
	}

	return &Node{
		Name:           name,
		Instance:       instance,
		Version:        version,
		StartHeight:    startHeight,
		InitialPeers:   peers,
		SignerKey:      signerKey,
		NetworkKey:     networkKey,
		AccountPubKey:  pubKey,
		SelfDelegation: selfDelegation,
	}, nil
}

func (n *Node) Init(genesis *types.GenesisDoc, peers []string) error {
	if len(peers) == 0 {
		return fmt.Errorf("no peers provided")
	}

	// Initialize file directories
	rootDir := os.TempDir()
	nodeDir := filepath.Join(rootDir, n.Name)
	fmt.Println(nodeDir)
	for _, dir := range []string{
		filepath.Join(nodeDir, "config"),
		filepath.Join(nodeDir, "data"),
	} {
		if err := os.MkdirAll(dir, os.ModePerm); err != nil {
			return fmt.Errorf("error creating directory %s: %w", dir, err)
		}
	}

	// Create and write the config file
	cfg, err := MakeConfig(n)
	if err != nil {
		return fmt.Errorf("making config: %w", err)
	}
	configFilePath := filepath.Join(nodeDir, "config", "config.toml")
	config.WriteConfigFile(configFilePath, cfg)

	// Store the genesis file
	genesisFilePath := filepath.Join(nodeDir, "config", "genesis.json")
	err = genesis.SaveAs(genesisFilePath)
	if err != nil {
		return fmt.Errorf("saving genesis: %w", err)
	}

	// Create the app.toml file
	appConfig, err := MakeAppConfig(n)
	if err != nil {
		return fmt.Errorf("making app config: %w", err)
	}
	appConfigFilePath := filepath.Join(nodeDir, "config", "app.toml")
	serverconfig.WriteConfigFile(appConfigFilePath, appConfig)

	// Store the node key for the p2p handshake
	nodeKeyFilePath := filepath.Join(nodeDir, "config", "node_key.json")
	err = (&p2p.NodeKey{PrivKey: n.NetworkKey}).SaveAs(nodeKeyFilePath)
	if err != nil {
		return err
	}

	err = os.Chmod(nodeKeyFilePath, 0o777)
	if err != nil {
		return fmt.Errorf("chmod node key: %w", err)
	}

	// Store the validator signer key for consensus
	pvKeyPath := filepath.Join(nodeDir, "config", "priv_validator_key.json")
	pvStatePath := filepath.Join(nodeDir, "data", "priv_validator_state.json")
	(privval.NewFilePV(n.SignerKey, pvKeyPath, pvStatePath)).Save()

	addrBookFile := filepath.Join(nodeDir, "config", "addrbook.json")
	err = WriteAddressBook(peers, addrBookFile)
	if err != nil {
		return fmt.Errorf("writing address book: %w", err)
	}

	if err := n.Instance.AddFolder(nodeDir, remoteRootDir, "10001:10001"); err != nil {
		return fmt.Errorf("copying over node %s directory: %w", n.Name, err)
	}

	return n.Instance.Commit()
}

// AddressP2P returns a P2P endpoint address for the node. This is used for
// populating the address book. This will look something like:
// 3314051954fc072a0678ec0cbac690ad8676ab98@61.108.66.220:26656
func (n Node) AddressP2P(withID bool) string {
	ip, err := n.Instance.GetIP()
	if err != nil {
		panic(err)
	}
	addr := fmt.Sprintf("%v:%d", ip, p2pPort)
	if withID {
		addr = fmt.Sprintf("%x@%v", n.NetworkKey.PubKey().Address().Bytes(), addr)
	}
	return addr
}

// AddressRPC returns an RPC endpoint address for the node.
// This returns the local proxy port that can be used to communicate with the node
func (n Node) AddressRPC() string {
	return fmt.Sprintf("http://127.0.0.1:%d", n.rpcProxyPort)
}

// AddressGRPC returns a GRPC endpoint address for the node. This returns the
// local proxy port that can be used to communicate with the node
func (n Node) AddressGRPC() string {
	return fmt.Sprintf("127.0.0.1:%d", n.grpcProxyPort)
}

// RemoteAddressGRPC returns the GRPC endpoint address for the node in the
// cluster.
func (n Node) RemoteAddressGRPC() (string, error) {
	ip, err := n.Instance.GetIP()
	if err != nil {
		return "", err
	}
	return fmt.Sprintf("%s:%d", ip, grpcPort), nil
}

// RemoteAddressRPC returns the GRPC endpoint address for the node in the
// cluster.
func (n Node) RemoteAddressRPC() (string, error) {
	ip, err := n.Instance.GetIP()
	if err != nil {
		return "", err
	}
	return fmt.Sprintf("%s:%d", ip, rpcPort), nil
}

func (n Node) IsValidator() bool {
	return n.SelfDelegation != 0
}

func (n Node) Client() (*http.HTTP, error) {
	return http.New(n.AddressRPC(), "/websocket")
}

func (n *Node) Start() error {
	if err := n.Instance.Start(); err != nil {
		return err
	}

	if err := n.Instance.WaitInstanceIsRunning(); err != nil {
		return err
	}

	rpcProxyPort, err := n.Instance.PortForwardTCP(rpcPort)
	if err != nil {
		return fmt.Errorf("forwarding port %d: %w", rpcPort, err)
	}

	grpcProxyPort, err := n.Instance.PortForwardTCP(grpcPort)
	if err != nil {
		return fmt.Errorf("forwarding port %d: %w", grpcPort, err)
	}
	n.rpcProxyPort = rpcProxyPort
	n.grpcProxyPort = grpcProxyPort
	return nil
}

func (n *Node) GenesisValidator() genesis.Validator {
	return genesis.Validator{
		Account: genesis.Account{
			PubKey:        n.AccountPubKey,
			InitialTokens: n.SelfDelegation,
		},
		ConsensusKey: n.SignerKey,
		NetworkKey:   n.NetworkKey,
	}
}

func (n *Node) Upgrade(version string) error {
	return n.Instance.SetImageInstant(DockerImageName(version))
}

func DockerImageName(version string) string {
	return fmt.Sprintf("%s:%s", dockerSrcURL, version)
}<|MERGE_RESOLUTION|>--- conflicted
+++ resolved
@@ -20,17 +20,6 @@
 )
 
 const (
-<<<<<<< HEAD
-	rpcPort       = 26657
-	p2pPort       = 26656
-	grpcPort      = 9090
-	metricsPort   = 26660
-	dockerSrcURL  = "ghcr.io/celestiaorg/celestia-app"
-	secp256k1Type = "secp256k1"
-	ed25519Type   = "ed25519"
-	remoteRootDir = "/home/celestia/.celestia-app"
-	txsimRootDir  = "/home/celestia"
-=======
 	rpcPort        = 26657
 	p2pPort        = 26656
 	grpcPort       = 9090
@@ -39,7 +28,7 @@
 	secp256k1Type  = "secp256k1"
 	ed25519Type    = "ed25519"
 	remoteRootDir  = "/home/celestia/.celestia-app"
->>>>>>> a954bc10
+	txsimRootDir   = "/home/celestia"
 )
 
 type Node struct {
@@ -70,12 +59,9 @@
 	peers []string,
 	signerKey, networkKey crypto.PrivKey,
 	upgradeHeight int64,
-<<<<<<< HEAD
 	resources Resources,
-=======
 	keys keyring.Keyring,
 	grafana *GrafanaInfo,
->>>>>>> a954bc10
 ) (*Node, error) {
 	instance, err := knuu.NewInstance(name)
 	if err != nil {
