--- conflicted
+++ resolved
@@ -156,18 +156,12 @@
 	if err != nil {
 		return nil, err
 	}
-<<<<<<< HEAD
-	args := []string{"start", fmt.Sprintf("--home=%s", remoteRootDir), "--rpc.laddr=tcp://0.0.0.0:26657", "--force-no-bbr"}
-	if upgradeHeight != 0 {
-		args = append(args, fmt.Sprintf("--v2-upgrade-height=%d", upgradeHeight))
-=======
 	args := []string{"start", fmt.Sprintf("--home=%s", remoteRootDir), "--rpc.laddr=tcp://0.0.0.0:26657"}
 	if disableBBR {
 		args = append(args, "--force-no-bbr")
 	}
 	if upgradeHeightV2 != 0 {
 		args = append(args, fmt.Sprintf("--v2-upgrade-height=%d", upgradeHeightV2))
->>>>>>> b9914371
 	}
 
 	if err := knInstance.Build().SetArgs(args...); err != nil {
