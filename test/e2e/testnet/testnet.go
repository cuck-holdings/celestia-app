--- conflicted
+++ resolved
@@ -27,21 +27,17 @@
 	txClients []*TxSim
 }
 
-<<<<<<< HEAD
+func (t *Testnet) GetExecutor() (*knuu.Executor, error) {
+	if t.executor == nil {
+		return nil, fmt.Errorf("testnet not initialized")
+	}
+	return t.executor, nil
+}
+
 func New(name string, seed int64, grafana *GrafanaInfo, chainID string,
 	genesisModifiers ...genesis.Modifier) (
 	*Testnet, error,
 ) {
-=======
-func (t *Testnet) GetExecutor() (*knuu.Executor, error) {
-	if t.executor == nil {
-		return nil, fmt.Errorf("testnet not initialized")
-	}
-	return t.executor, nil
-}
-
-func New(name string, seed int64, grafana *GrafanaInfo) (*Testnet, error) {
->>>>>>> 006fbd65
 	identifier := fmt.Sprintf("%s_%s", name, time.Now().Format("20060102_150405"))
 	if err := knuu.InitializeWithScope(identifier); err != nil {
 		return nil, err
@@ -53,20 +49,12 @@
 	}
 
 	return &Testnet{
-<<<<<<< HEAD
 		seed:    seed,
 		nodes:   make([]*Node, 0),
+		executor: executor,
 		genesis: genesis.NewDefaultGenesis().WithChainID(chainID).WithModifiers(genesisModifiers...),
 		keygen:  newKeyGenerator(seed),
 		grafana: grafana,
-=======
-		seed:     seed,
-		nodes:    make([]*Node, 0),
-		executor: executor,
-		genesis:  genesis.NewDefaultGenesis().WithChainID("test"),
-		keygen:   newKeyGenerator(seed),
-		grafana:  grafana,
->>>>>>> 006fbd65
 	}, nil
 }
 
