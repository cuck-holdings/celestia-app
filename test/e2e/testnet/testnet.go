--- conflicted
+++ resolved
@@ -356,30 +356,17 @@
 		}
 		for i := 0; i < 100; i++ {
 			resp, err := client.Status(context.Background())
-<<<<<<< HEAD
-			if err != nil {
-				if i == 99 {
-					return fmt.Errorf("node %s status response: %w", node.Name, err)
-=======
 			if err == nil {
 				if resp.SyncInfo.LatestBlockHeight > 0 {
 					log.Info().Int("attempts", i).Str("name", node.Name).Msg(
 						"node has synced")
 					break
->>>>>>> 85bf2aed
 				}
 			} else {
 				err = errors.New("error getting status")
 			}
-<<<<<<< HEAD
-			log.Info().Int64("height", resp.SyncInfo.LatestBlockHeight).Msg(
-				"height is 0, waiting...")
 			if i == 99 {
-				return fmt.Errorf("failed to start node %s", node.Name)
-=======
-			if i == 9 {
 				return fmt.Errorf("failed to start node %s: %w", node.Name, err)
->>>>>>> 85bf2aed
 			}
 			log.Info().Str("name", node.Name).Int("attempt", i).Msg(
 				"node is not synced yet, waiting...")
