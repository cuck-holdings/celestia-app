//nolint:staticcheck
package testnet

import (
	"context"
	"fmt"
	"os"
	"path/filepath"
	"time"

	"github.com/celestiaorg/celestia-app/v3/app"
	"github.com/celestiaorg/celestia-app/v3/app/encoding"
	"github.com/celestiaorg/celestia-app/v3/test/util/genesis"
	"github.com/celestiaorg/knuu/pkg/knuu"
	"github.com/celestiaorg/knuu/pkg/preloader"
	"github.com/cosmos/cosmos-sdk/crypto/hd"
	"github.com/cosmos/cosmos-sdk/crypto/keyring"
	"github.com/rs/zerolog/log"
	tmproto "github.com/tendermint/tendermint/proto/tendermint/types"
)

const (
	DefaultSeed    int64 = 42
	DefaultChainID       = "test-chain-id"
)

type Testnet struct {
	seed      int64
	nodes     []*Node
	genesis   *genesis.Genesis
	keygen    *keyGenerator
	grafana   *GrafanaInfo
	txClients []*TxSim
	knuu      *knuu.Knuu
}

type Options struct {
	Seed             int64
	Grafana          *GrafanaInfo
	ChainID          string
	GenesisModifiers []genesis.Modifier
}

func New(knuu *knuu.Knuu, opts Options) (*Testnet, error) {
	opts.setDefaults()
	return &Testnet{
		seed:    opts.Seed,
		nodes:   make([]*Node, 0),
<<<<<<< HEAD
		genesis: genesis.NewDefaultGenesis().WithChainID(identifier).WithModifiers(genesisModifiers...),
		keygen:  newKeyGenerator(seed),
		grafana: grafana,
	}, nil
}

func (t *Testnet) ChainID() string {
	return t.genesis.ChainID
=======
		genesis: genesis.NewDefaultGenesis().WithChainID(opts.ChainID).WithModifiers(opts.GenesisModifiers...),
		keygen:  newKeyGenerator(opts.Seed),
		grafana: opts.Grafana,
		knuu:    knuu,
	}, nil
}

func (t *Testnet) NewPreloader() (*preloader.Preloader, error) {
	if t.knuu == nil {
		return nil, errors.New("knuu is not initialized")
	}
	// Since there is one dedicated knuu object for the testnet, each one has its own namespace, and
	// there is one preloader per testnet, can use the same preloader name for all nodes
	return preloader.New("preloader", t.knuu.SystemDependencies)
>>>>>>> b9914371
}

func (t *Testnet) SetConsensusParams(params *tmproto.ConsensusParams) {
	t.genesis.WithConsensusParams(params)
}

func (t *Testnet) SetConsensusMaxBlockSize(size int64) {
	t.genesis.ConsensusParams.Block.MaxBytes = size
}

func (t *Testnet) CreateGenesisNode(ctx context.Context, version string, selfDelegation, upgradeHeightV2 int64, resources Resources, disableBBR bool) error {
	signerKey := t.keygen.Generate(ed25519Type)
	networkKey := t.keygen.Generate(ed25519Type)
	node, err := NewNode(ctx, fmt.Sprintf("val%d", len(t.nodes)), version, 0, selfDelegation, nil, signerKey, networkKey, upgradeHeightV2, resources, t.grafana, t.knuu, disableBBR)
	if err != nil {
		return err
	}
	if err := t.genesis.NewValidator(node.GenesisValidator()); err != nil {
		return err
	}
	t.nodes = append(t.nodes, node)
	return nil
}

func (t *Testnet) CreateGenesisNodes(ctx context.Context, num int, version string, selfDelegation, upgradeHeightV2 int64, resources Resources, disableBBR bool) error {
	for i := 0; i < num; i++ {
		if err := t.CreateGenesisNode(ctx, version, selfDelegation, upgradeHeightV2, resources, disableBBR); err != nil {
			return err
		}
	}
	return nil
}

func (t *Testnet) CreateTxClients(ctx context.Context,
	version string,
	sequences int,
	blobRange string,
	blobPerSequence int,
	resources Resources,
	grpcEndpoints []string,
	upgradeSchedule map[int64]uint64,
) error {
	for i, grpcEndpoint := range grpcEndpoints {
		name := fmt.Sprintf("txsim%d", i)
		err := t.CreateTxClient(ctx, name, version, sequences, blobRange, blobPerSequence, resources, grpcEndpoint, upgradeSchedule)
		if err != nil {
			log.Err(err).Str("name", name).
				Str("grpc endpoint", grpcEndpoint).
				Msg("txsim creation failed")
			return err
		}
		log.Info().
			Str("name", name).
			Str("grpc endpoint", grpcEndpoint).
			Msg("txsim created")
	}
	return nil
}

// CreateTxClient creates a txsim node and sets it up.
//
// Parameters:
// ctx: Context for managing the lifecycle.
// name: Name of the txsim knuu instance.
// version: Version of the txsim Docker image to pull.
// blobSequences: Number of blob sequences to run by the txsim.
// blobRange: Range of blob sizes in bytes used by the txsim.
// blobPerSequence: Number of blobs per sequence.
// resources: Resources allocated to the txsim.
// grpcEndpoint: gRPC endpoint of the node for transaction submission.
// upgradeSchedule: Map from height to version for scheduled upgrades (v3 and onwards).
func (t *Testnet) CreateTxClient(
	ctx context.Context,
	name string,
	version string,
	blobSequences int,
	blobRange string,
	blobPerSequence int,
	resources Resources,
	grpcEndpoint string,
	upgradeSchedule map[int64]uint64,
) error {
	txsimKeyringDir := filepath.Join(os.TempDir(), name)
	defer os.RemoveAll(txsimKeyringDir)

	config := encoding.MakeConfig(app.ModuleEncodingRegisters...).Codec
	txsimKeyring, err := keyring.New(app.Name, keyring.BackendTest, txsimKeyringDir, nil, config)
	if err != nil {
		return fmt.Errorf("failed to create keyring: %w", err)
	}

	key, _, err := txsimKeyring.NewMnemonic(name, keyring.English, "", "", hd.Secp256k1)
	if err != nil {
		return fmt.Errorf("failed to create mnemonic: %w", err)
	}
	pk, err := key.GetPubKey()
	if err != nil {
		return fmt.Errorf("failed to get public key: %w", err)
	}
	err = t.genesis.AddAccount(genesis.Account{
		PubKey:  pk,
		Balance: 1e16,
		Name:    name,
	})
	if err != nil {
		return fmt.Errorf("failed to add account to genesis: %w", err)
	}

	// Copy the keys from the genesis keyring to the txsim keyring so that txsim
	// can submit MsgSignalVersion on behalf of the validators.
	for _, node := range t.Nodes() {
		armor, err := t.Genesis().Keyring().ExportPrivKeyArmor(node.Name, "")
		if err != nil {
			return fmt.Errorf("failed to export key: %w", err)
		}
		err = txsimKeyring.ImportPrivKey(node.Name, armor, "")
		if err != nil {
			return fmt.Errorf("failed to import key: %w", err)
		}
	}

	txsim, err := CreateTxClient(ctx, name, version, grpcEndpoint, t.seed, blobSequences, blobRange, blobPerSequence, 1, resources, txsimKeyringDir, t.knuu, upgradeSchedule)
	if err != nil {
		log.Err(err).
			Str("name", name).
			Msg("error creating txsim")
		return err
	}

	err = txsim.Instance.Build().Commit(ctx)
	if err != nil {
		log.Err(err).
			Str("name", name).
			Msg("error committing txsim")
		return err
	}

	// copy over the keyring directory to the txsim instance
	err = txsim.Instance.Storage().AddFolder(txsimKeyringDir, txsimKeyringDir, "10001:10001")
	if err != nil {
		log.Err(err).
			Str("directory", txsimKeyringDir).
			Str("name", name).
			Msg("error adding keyring dir to txsim")
		return err
	}

	t.txClients = append(t.txClients, txsim)
	return nil
}

func (t *Testnet) StartTxClients(ctx context.Context) error {
	for _, txsim := range t.txClients {
		err := txsim.Instance.Execution().StartAsync(ctx)
		if err != nil {
			log.Err(err).
				Str("name", txsim.Name).
				Msg("txsim failed to start")
			return err
		}
		log.Info().
			Str("name", txsim.Name).
			Msg("txsim started")
	}
	// wait for txsims to start
	for _, txsim := range t.txClients {
		err := txsim.Instance.Execution().WaitInstanceIsRunning(ctx)
		if err != nil {
			return fmt.Errorf("txsim %s failed to run: %w", txsim.Name, err)
		}

	}
	return nil
}

func (t *Testnet) StopTxClients() error {
	for _, txsim := range t.txClients {
		err := txsim.Instance.Stop()
		if err != nil {
			return err
		}
	}
	return nil
}

// CreateAccount creates an account and adds it to the
// testnet genesis. The account is created with the given name and tokens and
// is persisted in the given txsimKeyringDir.
// If txsimKeyringDir is an empty string, an in-memory keyring is created.
func (t *Testnet) CreateAccount(name string, tokens int64, txsimKeyringDir string) (keyring.Keyring, error) {
	cdc := encoding.MakeConfig(app.ModuleEncodingRegisters...).Codec
	var kr keyring.Keyring
	var err error
	// if no keyring directory is specified, create an in-memory keyring
	if txsimKeyringDir == "" {
		kr = keyring.NewInMemory(cdc)
	} else { // create a keyring with the specified directory
		kr, err = keyring.New(app.Name, keyring.BackendTest, txsimKeyringDir, nil, cdc)
		if err != nil {
			return nil, err
		}
	}
	key, _, err := kr.NewMnemonic(name, keyring.English, "", "", hd.Secp256k1)
	if err != nil {
		return nil, err
	}

	pk, err := key.GetPubKey()
	if err != nil {
		return nil, err
	}
	err = t.genesis.AddAccount(genesis.Account{
		PubKey:  pk,
		Balance: tokens,
		Name:    name,
	})
	if err != nil {
		return nil, err
	}

	log.Info().
		Str("name", name).
		Str("pk", pk.String()).
		Msg("txsim account created and added to genesis")
	return kr, nil
}

func (t *Testnet) CreateNode(ctx context.Context, version string, startHeight, upgradeHeight int64, resources Resources, disableBBR bool) error {
	signerKey := t.keygen.Generate(ed25519Type)
	networkKey := t.keygen.Generate(ed25519Type)
	node, err := NewNode(ctx, fmt.Sprintf("val%d", len(t.nodes)), version, startHeight, 0, nil, signerKey, networkKey, upgradeHeight, resources, t.grafana, t.knuu, disableBBR)
	if err != nil {
		return err
	}
	t.nodes = append(t.nodes, node)
	return nil
}

func (t *Testnet) Setup(ctx context.Context, configOpts ...Option) error {
	genesis, err := t.genesis.Export()
	if err != nil {
		return err
	}

	for _, node := range t.nodes {
		// nodes are initialized with the addresses of all other
		// nodes in their addressbook
		peers := make([]string, 0, len(t.nodes)-1)
		for _, peer := range t.nodes {
			if peer.Name != node.Name {
				peers = append(peers, peer.AddressP2P(ctx, true))
			}
		}

		err := node.Init(ctx, genesis, peers, configOpts...)
		if err != nil {
			return err
		}
	}

	return nil
}

func (t *Testnet) RPCEndpoints() []string {
	rpcEndpoints := make([]string, len(t.nodes))
	for idx, node := range t.nodes {
		rpcEndpoints[idx] = node.AddressRPC()
	}
	return rpcEndpoints
}

// FIXME: This does not work currently with the reverse proxy
// func (t *Testnet) GRPCEndpoints() []string {
// 	grpcEndpoints := make([]string, len(t.nodes))
// 	for idx, node := range t.nodes {
// 		grpcEndpoints[idx] = node.AddressGRPC()
// 	}
// 	return grpcEndpoints
// }

// RemoteGRPCEndpoints retrieves the gRPC endpoint addresses of the
// testnet's validator nodes.
func (t *Testnet) RemoteGRPCEndpoints(ctx context.Context) ([]string, error) {
	grpcEndpoints := make([]string, len(t.nodes))
	for idx, node := range t.nodes {
		grpcEP, err := node.RemoteAddressGRPC(ctx)
		if err != nil {
			return nil, err
		}
		grpcEndpoints[idx] = grpcEP
	}
	return grpcEndpoints, nil
}

func (t *Testnet) GetGenesisValidators() []genesis.Validator {
	validators := make([]genesis.Validator, len(t.nodes))
	for i, node := range t.nodes {
		validators[i] = node.GenesisValidator()
	}
	return validators
}

// RemoteRPCEndpoints retrieves the RPC endpoint addresses of the testnet's
// validator nodes.
func (t *Testnet) RemoteRPCEndpoints(ctx context.Context) ([]string, error) {
	rpcEndpoints := make([]string, len(t.nodes))
	for idx, node := range t.nodes {
		grpcEP, err := node.RemoteAddressRPC(ctx)
		if err != nil {
			return nil, err
		}
		rpcEndpoints[idx] = grpcEP
	}
	return rpcEndpoints, nil
}

// WaitToSync waits for the started nodes to sync with the network and move
// past the genesis block.
func (t *Testnet) WaitToSync(ctx context.Context) error {
	genesisNodes := make([]*Node, 0)
	for _, node := range t.nodes {
		if node.StartHeight == 0 {
			genesisNodes = append(genesisNodes, node)
		}
	}

	for _, node := range genesisNodes {
		log.Info().Str("name", node.Name).Msg(
			"waiting for node to sync")
		client, err := node.Client()
		if err != nil {
			return fmt.Errorf("failed to initialize client for node %s: %w", node.Name, err)
		}
		for i := 0; i < 10; i++ {
			resp, err := client.Status(ctx)
			if err == nil {
				if resp.SyncInfo.LatestBlockHeight > 0 {
					log.Info().Int("attempts", i).Str("name", node.Name).Msg(
						"node has synced")
					break
				}
			} else {
				log.Info().Err(err).Str("name", node.Name).Msg(
					"getting status")
			}
			if i == 9 {
				return fmt.Errorf("failed to start node %s", node.Name)
			}
			log.Info().Str("name", node.Name).Int("attempt", i).Msg(
				"node is not synced yet, waiting...")
			time.Sleep(time.Duration(i) * time.Second)
		}
	}
	return nil
}

// StartNodes starts the testnet nodes and setup proxies.
// It does not wait for the nodes to produce blocks.
// For that, use WaitToSync.
func (t *Testnet) StartNodes(ctx context.Context) error {
	genesisNodes := make([]*Node, 0)
	// identify genesis nodes
	for _, node := range t.nodes {
		if node.StartHeight == 0 {
			genesisNodes = append(genesisNodes, node)
		}

		err := node.StartAsync(ctx)
		if err != nil {
			return fmt.Errorf("node %s failed to start: %w", node.Name, err)
		}
	}

	log.Info().Msg("create endpoint proxies for genesis nodes")
	// wait for instances to be running
	for _, node := range genesisNodes {
		err := node.WaitUntilStartedAndCreateProxy(ctx)
		if err != nil {
			log.Err(err).Str("name", node.Name).Str("version",
				node.Version).Msg("failed to start and forward ports")
			return fmt.Errorf("node %s failed to start: %w", node.Name, err)
		}
		log.Info().Str("name", node.Name).Str("version",
			node.Version).Msg("started and ports forwarded")
	}
	return nil
}

func (t *Testnet) Start(ctx context.Context) error {
	// start nodes and setup proxies
	err := t.StartNodes(ctx)
	if err != nil {
		return err
	}
	// wait for nodes to sync
	log.Info().Msg("waiting for genesis nodes to sync")
	err = t.WaitToSync(ctx)
	if err != nil {
		return err
	}

	return t.StartTxClients(ctx)
}

func (t *Testnet) Cleanup(ctx context.Context) {
	if err := t.knuu.CleanUp(ctx); err != nil {
		log.Err(err).Msg("failed to cleanup knuu")
	}
}

func (t *Testnet) Node(i int) *Node {
	return t.nodes[i]
}

func (t *Testnet) Nodes() []*Node {
	return t.nodes
}

func (t *Testnet) Genesis() *genesis.Genesis {
	return t.genesis
}

func (o *Options) setDefaults() {
	if o.ChainID == "" {
		o.ChainID = DefaultChainID
	}
	if o.Seed == 0 {
		o.Seed = DefaultSeed
	}
}<|MERGE_RESOLUTION|>--- conflicted
+++ resolved
@@ -3,6 +3,7 @@
 
 import (
 	"context"
+	"errors"
 	"fmt"
 	"os"
 	"path/filepath"
@@ -46,16 +47,6 @@
 	return &Testnet{
 		seed:    opts.Seed,
 		nodes:   make([]*Node, 0),
-<<<<<<< HEAD
-		genesis: genesis.NewDefaultGenesis().WithChainID(identifier).WithModifiers(genesisModifiers...),
-		keygen:  newKeyGenerator(seed),
-		grafana: grafana,
-	}, nil
-}
-
-func (t *Testnet) ChainID() string {
-	return t.genesis.ChainID
-=======
 		genesis: genesis.NewDefaultGenesis().WithChainID(opts.ChainID).WithModifiers(opts.GenesisModifiers...),
 		keygen:  newKeyGenerator(opts.Seed),
 		grafana: opts.Grafana,
@@ -70,7 +61,6 @@
 	// Since there is one dedicated knuu object for the testnet, each one has its own namespace, and
 	// there is one preloader per testnet, can use the same preloader name for all nodes
 	return preloader.New("preloader", t.knuu.SystemDependencies)
->>>>>>> b9914371
 }
 
 func (t *Testnet) SetConsensusParams(params *tmproto.ConsensusParams) {
@@ -246,16 +236,6 @@
 	return nil
 }
 
-func (t *Testnet) StopTxClients() error {
-	for _, txsim := range t.txClients {
-		err := txsim.Instance.Stop()
-		if err != nil {
-			return err
-		}
-	}
-	return nil
-}
-
 // CreateAccount creates an account and adds it to the
 // testnet genesis. The account is created with the given name and tokens and
 // is persisted in the given txsimKeyringDir.
