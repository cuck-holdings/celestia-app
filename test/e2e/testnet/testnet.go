package testnet

import (
	"fmt"
	"os"
	"path/filepath"
	"time"

	"github.com/celestiaorg/celestia-app/v2/app"
	"github.com/celestiaorg/celestia-app/v2/app/encoding"
	"github.com/celestiaorg/celestia-app/v2/test/util/genesis"
	"github.com/celestiaorg/knuu/pkg/knuu"
	"github.com/cosmos/cosmos-sdk/crypto/hd"
	"github.com/cosmos/cosmos-sdk/crypto/keyring"
	"github.com/rs/zerolog/log"
	tmproto "github.com/tendermint/tendermint/proto/tendermint/types"
)

type Testnet struct {
	seed      int64
	nodes     []*Node
	executor  *knuu.Executor
	genesis   *genesis.Genesis
	keygen    *keyGenerator
	grafana   *GrafanaInfo
	txClients []*TxSim
}

func (t *Testnet) GetExecutor() (*knuu.Executor, error) {
	if t.executor == nil {
		return nil, fmt.Errorf("testnet not initialized")
	}
	return t.executor, nil
}

func New(name string, seed int64, grafana *GrafanaInfo, chainID string,
	genesisModifiers ...genesis.Modifier) (
	*Testnet, error,
) {
	identifier := fmt.Sprintf("%s_%s", name, time.Now().Format("20060102_150405"))
	if err := knuu.InitializeWithScope(identifier); err != nil {
		return nil, err
	}

	executor, err := knuu.NewExecutor()
	if err != nil {
		return nil, err
	}

	return &Testnet{
		seed:     seed,
		nodes:    make([]*Node, 0),
<<<<<<< HEAD
		executor: executor,
		genesis:  genesis.NewDefaultGenesis().WithChainID(chainID).WithModifiers(genesisModifiers...),
		keygen:   newKeyGenerator(seed),
		grafana:  grafana,
=======
		genesis:  genesis.NewDefaultGenesis().WithChainID(chainID).WithModifiers(genesisModifiers...),
		keygen:   newKeyGenerator(seed),
		grafana:  grafana,
		executor: executor,
>>>>>>> 65005f61
	}, nil
}

func (t *Testnet) SetConsensusParams(params *tmproto.ConsensusParams) {
	t.genesis.WithConsensusParams(params)
}

func (t *Testnet) SetConsensusMaxBlockSize(size int64) {
	t.genesis.ConsensusParams.Block.MaxBytes = size
}

func (t *Testnet) CreateGenesisNode(version string, selfDelegation, upgradeHeight int64, resources Resources) error {
	signerKey := t.keygen.Generate(ed25519Type)
	networkKey := t.keygen.Generate(ed25519Type)
	node, err := NewNode(fmt.Sprintf("val%d", len(t.nodes)), version, 0,
		selfDelegation, nil, signerKey, networkKey, upgradeHeight, resources,
		t.grafana)
	if err != nil {
		return err
	}
	if err := t.genesis.AddValidator(node.GenesisValidator()); err != nil {
		return err
	}
	t.nodes = append(t.nodes, node)
	return nil
}

func (t *Testnet) CreateGenesisNodes(num int, version string, selfDelegation, upgradeHeight int64, resources Resources) error {
	for i := 0; i < num; i++ {
		if err := t.CreateGenesisNode(version, selfDelegation, upgradeHeight, resources); err != nil {
			return err
		}
	}
	return nil
}

func (t *Testnet) CreateTxClients(version string,
	sequences int,
	blobRange string,
	blobPerSequence int,
	resources Resources,
	grpcEndpoints []string,
) error {
	for i, grpcEndpoint := range grpcEndpoints {
		name := fmt.Sprintf("txsim%d", i)
		err := t.CreateTxClient(name, version, sequences,
			blobRange, blobPerSequence, resources, grpcEndpoint)
		if err != nil {
			log.Err(err).Str("name", name).
				Str("grpc endpoint", grpcEndpoint).
				Msg("txsim creation failed")
			return err
		}
		log.Info().
			Str("name", name).
			Str("grpc endpoint", grpcEndpoint).
			Msg("txsim created")
	}
	return nil
}

// CreateTxClient creates a txsim node and sets it up
// name: name of the txsim knuu instance
// version: version of the txsim docker image to be pulled from the registry
// specified by txsimDockerSrcURL
// seed: seed for the txsim
// sequences: number of sequences to be run by the txsim
// blobRange: range of blob sizes to be used by the txsim in bytes
// pollTime: time in seconds between each sequence
// resources: resources to be allocated to the txsim
// grpcEndpoint: grpc endpoint of the node to which the txsim will connect and send transactions
func (t *Testnet) CreateTxClient(name,
	version string,
	sequences int,
	blobRange string,
	blobPerSequence int,
	resources Resources,
	grpcEndpoint string,
) error {
	// create an account, and store it in a temp directory and add the account as genesis account to
	// the testnet
	txsimKeyringDir := filepath.Join(os.TempDir(), name)
	log.Info().
		Str("name", name).
		Str("directory", txsimKeyringDir).
		Msg("txsim keyring directory created")
	_, err := t.CreateAccount(name, 1e16, txsimKeyringDir)
	if err != nil {
		return err
	}

	// Create a txsim node using the key stored in the txsimKeyringDir
	txsim, err := CreateTxClient(name, version, grpcEndpoint, t.seed,
		sequences, blobRange, blobPerSequence, 1, resources, txsimRootDir)
	if err != nil {
		log.Err(err).
			Str("name", name).
			Msg("error creating txsim")
		return err
	}
	err = txsim.Instance.Commit()
	if err != nil {
		log.Err(err).
			Str("name", name).
			Msg("error committing txsim")
		return err
	}

	// copy over the keyring directory to the txsim instance
	err = txsim.Instance.AddFolder(txsimKeyringDir, txsimRootDir, "10001:10001")
	if err != nil {
		log.Err(err).
			Str("directory", txsimKeyringDir).
			Str("name", name).
			Msg("error adding keyring dir to txsim")
		return err
	}

	t.txClients = append(t.txClients, txsim)
	return nil
}

func (t *Testnet) StartTxClients() error {
	for _, txsim := range t.txClients {
		err := txsim.Instance.StartWithoutWait()
		if err != nil {
			log.Err(err).
				Str("name", txsim.Name).
				Msg("txsim failed to start")
			return err
		}
		log.Info().
			Str("name", txsim.Name).
			Msg("txsim started")
	}
	// wait for txsims to start
	for _, txsim := range t.txClients {
		err := txsim.Instance.WaitInstanceIsRunning()
		if err != nil {
			return fmt.Errorf("txsim %s failed to start: %w", txsim.Name, err)
		}
	}
	return nil
}

// CreateAccount creates an account and adds it to the
// testnet genesis. The account is created with the given name and tokens and
// is persisted in the given txsimKeyringDir.
// If txsimKeyringDir is an empty string, an in-memory keyring is created.
func (t *Testnet) CreateAccount(name string, tokens int64, txsimKeyringDir string) (keyring.Keyring, error) {
	cdc := encoding.MakeConfig(app.ModuleEncodingRegisters...).Codec
	var kr keyring.Keyring
	var err error
	// if no keyring directory is specified, create an in-memory keyring
	if txsimKeyringDir == "" {
		kr = keyring.NewInMemory(cdc)
	} else { // create a keyring with the specified directory
		kr, err = keyring.New(app.Name, keyring.BackendTest,
			txsimKeyringDir, nil, cdc)
		if err != nil {
			return nil, err
		}
	}
	key, _, err := kr.NewMnemonic(name, keyring.English, "", "", hd.Secp256k1)
	if err != nil {
		return nil, err
	}

	pk, err := key.GetPubKey()
	if err != nil {
		return nil, err
	}
	err = t.genesis.AddAccount(genesis.Account{
		PubKey:  pk,
		Balance: tokens,
	})
	if err != nil {
		return nil, err
	}

	log.Info().
		Str("name", name).
		Str("pk", pk.String()).
		Msg("txsim account created and added to genesis")
	return kr, nil
}

func (t *Testnet) CreateNode(version string, startHeight, upgradeHeight int64, resources Resources) error {
	signerKey := t.keygen.Generate(ed25519Type)
	networkKey := t.keygen.Generate(ed25519Type)
	node, err := NewNode(fmt.Sprintf("val%d", len(t.nodes)), version,
		startHeight, 0, nil, signerKey, networkKey, upgradeHeight, resources,
		t.grafana)
	if err != nil {
		return err
	}
	t.nodes = append(t.nodes, node)
	return nil
}

func (t *Testnet) Setup(configOpts ...Option) error {
	genesis, err := t.genesis.Export()
	if err != nil {
		return err
	}

	for _, node := range t.nodes {
		// nodes are initialized with the addresses of all other
		// nodes in their addressbook
		peers := make([]string, 0, len(t.nodes)-1)
		for _, peer := range t.nodes {
			if peer.Name != node.Name {
				peers = append(peers, peer.AddressP2P(true))
			}
		}

		err := node.Init(genesis, peers, configOpts...)
		if err != nil {
			return err
		}
	}

	return nil
}

func (t *Testnet) RPCEndpoints() []string {
	rpcEndpoints := make([]string, len(t.nodes))
	for idx, node := range t.nodes {
		rpcEndpoints[idx] = node.AddressRPC()
	}
	return rpcEndpoints
}

func (t *Testnet) GRPCEndpoints() []string {
	grpcEndpoints := make([]string, len(t.nodes))
	for idx, node := range t.nodes {
		grpcEndpoints[idx] = node.AddressGRPC()
	}
	return grpcEndpoints
}

// RemoteGRPCEndpoints retrieves the gRPC endpoint addresses of the
// testnet's validator nodes.
func (t *Testnet) RemoteGRPCEndpoints() ([]string, error) {
	grpcEndpoints := make([]string, len(t.nodes))
	for idx, node := range t.nodes {
		grpcEP, err := node.RemoteAddressGRPC()
		if err != nil {
			return nil, err
		}
		grpcEndpoints[idx] = grpcEP
	}
	return grpcEndpoints, nil
}

func (t *Testnet) GetGenesisValidators() []genesis.Validator {
	validators := make([]genesis.Validator, len(t.nodes))
	for i, node := range t.nodes {
		validators[i] = node.GenesisValidator()
	}
	return validators
}

// RemoteRPCEndpoints retrieves the RPC endpoint addresses of the testnet's
// validator nodes.
func (t *Testnet) RemoteRPCEndpoints() ([]string, error) {
	rpcEndpoints := make([]string, len(t.nodes))
	for idx, node := range t.nodes {
		grpcEP, err := node.RemoteAddressRPC()
		if err != nil {
			return nil, err
		}
		rpcEndpoints[idx] = grpcEP
	}
	return rpcEndpoints, nil
}

func (t *Testnet) Start() error {
	genesisNodes := make([]*Node, 0)
	for _, node := range t.nodes {
		if node.StartHeight == 0 {
			genesisNodes = append(genesisNodes, node)
		}
	}
	// start genesis nodes asynchronously
	for _, node := range genesisNodes {
		err := node.StartAsync()
		if err != nil {
			return fmt.Errorf("node %s failed to start: %w", node.Name, err)
		}
	}
	// wait for instances to be running
	for _, node := range genesisNodes {
		err := node.WaitUntilStartedAndForwardPorts()
		if err != nil {
			return fmt.Errorf("node %s failed to start: %w", node.Name, err)
		}
	}
	// wait for nodes to sync
	for _, node := range genesisNodes {
		for i := 0; i < 10; i++ {
			executor, err := t.GetExecutor()
			if err != nil {
				return fmt.Errorf("failed to get executor: %w", err)
			}
			currentHeight, err := node.GetHeight(executor)
			if err != nil {
				return fmt.Errorf("failed to get height for node %s: %w", node.Name, err)
			}
			if currentHeight > 0 {
				break
			}
			if i == 9 {
				return fmt.Errorf("failed to start node %s", node.Name)
			}
			time.Sleep(time.Second)
		}
	}
	return nil
}

func (t *Testnet) Cleanup() {
	for _, node := range t.nodes {
		if node.Instance.IsInState(knuu.Started) {
			if err := node.Instance.Stop(); err != nil {
				log.Err(err).
					Str("name", node.Name).
					Msg("node  failed to stop")
				continue
			}
			if err := node.Instance.WaitInstanceIsStopped(); err != nil {
				log.Err(err).
					Str("name", node.Name).
					Msg("node  failed to stop")
				continue
			}
		}
		if node.Instance.IsInState(knuu.Started, knuu.Stopped) {
			err := node.Instance.Destroy()
			if err != nil {
				log.Err(err).
					Str("name", node.Name).
					Msg("node  failed to cleanup")
			}
		}
	}
	// stop and cleanup txsim
	for _, txsim := range t.txClients {
		if txsim.Instance.IsInState(knuu.Started) {
			err := txsim.Instance.Stop()
			if err != nil {
				log.Err(err).
					Str("name", txsim.Name).
					Msg("txsim failed to stop")
			}
			err = txsim.Instance.WaitInstanceIsStopped()
			if err != nil {
				log.Err(err).
					Str("name", txsim.Name).
					Msg("txsim failed to stop")
			}
			err = txsim.Instance.Destroy()
			if err != nil {
				log.Err(err).
					Str("name", txsim.Name).
					Msg("txsim failed to cleanup")
			}
		}
	}
	if err := t.executor.Destroy(); err != nil {
		log.Err(err).Msg("executor failed to cleanup")
	}
}

func (t *Testnet) Node(i int) *Node {
	return t.nodes[i]
}

func (t *Testnet) Nodes() []*Node {
	return t.nodes
}<|MERGE_RESOLUTION|>--- conflicted
+++ resolved
@@ -50,17 +50,10 @@
 	return &Testnet{
 		seed:     seed,
 		nodes:    make([]*Node, 0),
-<<<<<<< HEAD
-		executor: executor,
-		genesis:  genesis.NewDefaultGenesis().WithChainID(chainID).WithModifiers(genesisModifiers...),
-		keygen:   newKeyGenerator(seed),
-		grafana:  grafana,
-=======
 		genesis:  genesis.NewDefaultGenesis().WithChainID(chainID).WithModifiers(genesisModifiers...),
 		keygen:   newKeyGenerator(seed),
 		grafana:  grafana,
 		executor: executor,
->>>>>>> 65005f61
 	}, nil
 }
 
