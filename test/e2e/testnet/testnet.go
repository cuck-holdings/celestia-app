--- conflicted
+++ resolved
@@ -27,21 +27,6 @@
 	txClients []*TxSim
 }
 
-<<<<<<< HEAD
-// GetKnuuScope returns the scope of the testnet
-func (t *Testnet) GetKnuuScope() string {
-	return t.knuuScope
-}
-
-func (t *Testnet) GetExecutor() (*knuu.Executor, error) {
-	if t.executor == nil {
-		return nil, fmt.Errorf("testnet not initialized")
-	}
-	return t.executor, nil
-}
-
-=======
->>>>>>> fc5a5991
 func New(name string, seed int64, grafana *GrafanaInfo, chainID string,
 	genesisModifiers ...genesis.Modifier) (
 	*Testnet, error,
@@ -52,21 +37,11 @@
 	}
 
 	return &Testnet{
-<<<<<<< HEAD
-		knuuScope: identifier,
-		seed:      seed,
-		nodes:     make([]*Node, 0),
-		genesis:   genesis.NewDefaultGenesis().WithChainID(chainID).WithModifiers(genesisModifiers...),
-		keygen:    newKeyGenerator(seed),
-		grafana:   grafana,
-		executor:  executor,
-=======
 		seed:    seed,
 		nodes:   make([]*Node, 0),
 		genesis: genesis.NewDefaultGenesis().WithChainID(chainID).WithModifiers(genesisModifiers...),
 		keygen:  newKeyGenerator(seed),
 		grafana: grafana,
->>>>>>> fc5a5991
 	}, nil
 }
 
@@ -83,11 +58,7 @@
 	networkKey := t.keygen.Generate(ed25519Type)
 	node, err := NewNode(fmt.Sprintf("val%d", len(t.nodes)), version, 0,
 		selfDelegation, nil, signerKey, networkKey, upgradeHeight, resources,
-<<<<<<< HEAD
 		t.grafana, tsharkToS3)
-=======
-		t.grafana)
->>>>>>> fc5a5991
 	if err != nil {
 		return err
 	}
@@ -171,25 +142,22 @@
 			Msg("error creating txsim")
 		return err
 	}
-	err = txsim.Instance.Commit()
-	if err != nil {
-		log.Err(err).
-			Str("name", name).
-			Msg("error committing txsim")
-		return err
-	}
-
-<<<<<<< HEAD
+    
 	// copy over the keyring directory to the txsim instance
 	err = txsim.Instance.AddFolder(txsimKeyringDir, txsimRootDir, "10001:10001")
-=======
-	err = txsim.Instance.Commit()
->>>>>>> fc5a5991
 	if err != nil {
 		log.Err(err).
 			Str("directory", txsimKeyringDir).
 			Str("name", name).
 			Msg("error adding keyring dir to txsim")
+		return err
+	}
+
+	err = txsim.Instance.Commit()
+	if err != nil {
+		log.Err(err).
+			Str("name", name).
+			Msg("error committing txsim")
 		return err
 	}
 
@@ -267,11 +235,7 @@
 	networkKey := t.keygen.Generate(ed25519Type)
 	node, err := NewNode(fmt.Sprintf("val%d", len(t.nodes)), version,
 		startHeight, 0, nil, signerKey, networkKey, upgradeHeight, resources,
-<<<<<<< HEAD
 		t.grafana, tsharkToS3)
-=======
-		t.grafana)
->>>>>>> fc5a5991
 	if err != nil {
 		return err
 	}
@@ -371,7 +335,6 @@
 			return fmt.Errorf("node %s failed to start: %w", node.Name, err)
 		}
 	}
-<<<<<<< HEAD
 	// wait for instances to be running
 	for _, node := range genesisNodes {
 		err := node.WaitUntilStartedAndForwardPorts()
@@ -380,12 +343,10 @@
 		}
 	}
 	// wait for nodes to sync
-=======
 	err := t.StartTxClients()
 	if err != nil {
 		return err
 	}
->>>>>>> fc5a5991
 	for _, node := range genesisNodes {
 		client, err := node.Client()
 		if err != nil {
@@ -423,7 +384,6 @@
 				Msg("txsim failed to cleanup")
 		}
 	}
-<<<<<<< HEAD
 	// cleanup nodes
 	for _, node := range t.nodes {
 		err := node.Instance.Destroy()
@@ -431,29 +391,14 @@
 			log.Err(err).
 				Str("name", node.Name).
 				Msg("node failed to cleanup")
-=======
 	// stop and cleanup txsim
 	for _, txsim := range t.txClients {
-		if txsim.Instance.IsInState(knuu.Started) {
-			err := txsim.Instance.Stop()
-			if err != nil {
-				log.Err(err).
-					Str("name", txsim.Name).
-					Msg("txsim failed to stop")
-			}
-			err = txsim.Instance.WaitInstanceIsStopped()
-			if err != nil {
-				log.Err(err).
-					Str("name", txsim.Name).
-					Msg("failed to wait for txsim to stop")
-			}
-			err = txsim.Instance.Destroy()
-			if err != nil {
-				log.Err(err).
-					Str("name", txsim.Name).
-					Msg("txsim failed to cleanup")
-			}
->>>>>>> fc5a5991
+		err = txsim.Instance.Destroy()
+    if err != nil {
+			log.Err(err).
+				Str("name", txsim.Name).
+				Msg("txsim failed to cleanup")
+		}
 		}
 	}
 }
