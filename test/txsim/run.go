package txsim

import (
	"context"
	"errors"
	"fmt"
	"math/rand"
	"time"

	"github.com/celestiaorg/celestia-app/app/encoding"
	"github.com/celestiaorg/celestia-app/pkg/user"
	"github.com/cosmos/cosmos-sdk/crypto/keyring"
	"github.com/rs/zerolog"
	"github.com/rs/zerolog/log"
	"google.golang.org/grpc"
	"google.golang.org/grpc/credentials/insecure"
)

const DefaultSeed = 900183116

// Run is the entrypoint function for starting the txsim client. The lifecycle of the client is managed
// through the context. At least one grpc and rpc endpoint must be provided. The client relies on a
// single funded master account present in the keyring. The client allocates subaccounts for sequences
// at runtime. A seed can be provided for deterministic randomness. The pollTime dictates the frequency
// that the client should check for updates from state and that transactions have been committed.
//
// This should be used for testing purposes only.
//
// All sequences can be scaled up using the `Clone` method. This allows for a single sequence that
// repeatedly sends random PFBs to be scaled up to 1000 accounts sending PFBs.
func Run(
	ctx context.Context,
	grpcEndpoint string,
	keys keyring.Keyring,
<<<<<<< HEAD
	masterAccName string,
	seed int64,
	pollTime time.Duration,
	useFeegrant bool,
=======
	encCfg encoding.Config,
	opts *Options,
>>>>>>> 4e62d2d3
	sequences ...Sequence,
) error {
	opts.Fill()
	r := rand.New(rand.NewSource(opts.seed))

	conn, err := grpc.Dial(grpcEndpoint, grpc.WithTransportCredentials(insecure.NewCredentials()))
	if err != nil {
		return fmt.Errorf("dialing %s: %w", grpcEndpoint, err)
	}

	if opts.suppressLogger {
		// TODO (@cmwaters): we can do better than setting this globally
		zerolog.SetGlobalLevel(zerolog.Disabled)
	}

	// Create the account manager to handle account transactions.
<<<<<<< HEAD
	manager, err := NewAccountManager(ctx, keys, masterAccName, txClient, queryClient, useFeegrant)
=======
	manager, err := NewAccountManager(ctx, keys, encCfg, opts.masterAcc, conn, opts.pollTime, opts.useFeeGrant)
>>>>>>> 4e62d2d3
	if err != nil {
		return err
	}

	// Initialize each of the sequences by allowing them to allocate accounts.
	for _, sequence := range sequences {
<<<<<<< HEAD
		sequence.Init(ctx, manager.query.Conn(), manager.AllocateAccounts, r, useFeegrant)
=======
		sequence.Init(ctx, manager.conn, manager.AllocateAccounts, r, opts.useFeeGrant)
>>>>>>> 4e62d2d3
	}

	// Generate the allotted accounts on chain by sending them sufficient funds
	if err := manager.GenerateAccounts(ctx); err != nil {
		return err
	}

	errCh := make(chan error, len(sequences))

	// Spin up a task group to run each of the sequences concurrently.
	for idx, sequence := range sequences {
		go func(seqID int, sequence Sequence, errCh chan<- error) {
			opNum := 0
			r := rand.New(rand.NewSource(opts.seed))
			// each sequence loops through the next set of operations, the new messages are then
			// submitted on chain
			for {
				ops, err := sequence.Next(ctx, manager.conn, r)
				if err != nil {
					errCh <- fmt.Errorf("sequence %d: %w", seqID, err)
					return
				}

				// Submit the messages to the chain.
				if err := manager.Submit(ctx, ops); err != nil {
					errCh <- fmt.Errorf("sequence %d: %w", seqID, err)
					return
				}
				opNum++
			}
		}(idx, sequence, errCh)
	}

	var finalErr error
	for i := 0; i < len(sequences); i++ {
		err := <-errCh
		if err == nil { // should never happen
			continue
		}
		if errors.Is(err, ErrEndOfSequence) {
			log.Info().Err(err).Msg("sequence terminated")
			continue
		}
		log.Error().Err(err).Msg("sequence failed")
		finalErr = err
	}

	return finalErr
}

type Options struct {
	seed           int64
	masterAcc      string
	pollTime       time.Duration
	useFeeGrant    bool
	suppressLogger bool
}

func (o *Options) Fill() {
	if o.seed == 0 {
		o.seed = DefaultSeed
	}
	if o.pollTime == 0 {
		o.pollTime = user.DefaultPollTime
	}
}

func DefaultOptions() *Options {
	opts := &Options{}
	opts.Fill()
	return opts
}

func (o *Options) SuppressLogs() *Options {
	o.suppressLogger = true
	return o
}

func (o *Options) UseFeeGrant() *Options {
	o.useFeeGrant = true
	return o
}

func (o *Options) SpecifyMasterAccount(name string) *Options {
	o.masterAcc = name
	return o
}

func (o *Options) WithSeed(seed int64) *Options {
	o.seed = seed
	return o
}

func (o *Options) WithPollTime(pollTime time.Duration) *Options {
	o.pollTime = pollTime
	return o
}<|MERGE_RESOLUTION|>--- conflicted
+++ resolved
@@ -32,15 +32,8 @@
 	ctx context.Context,
 	grpcEndpoint string,
 	keys keyring.Keyring,
-<<<<<<< HEAD
-	masterAccName string,
-	seed int64,
-	pollTime time.Duration,
-	useFeegrant bool,
-=======
 	encCfg encoding.Config,
 	opts *Options,
->>>>>>> 4e62d2d3
 	sequences ...Sequence,
 ) error {
 	opts.Fill()
@@ -57,22 +50,14 @@
 	}
 
 	// Create the account manager to handle account transactions.
-<<<<<<< HEAD
-	manager, err := NewAccountManager(ctx, keys, masterAccName, txClient, queryClient, useFeegrant)
-=======
 	manager, err := NewAccountManager(ctx, keys, encCfg, opts.masterAcc, conn, opts.pollTime, opts.useFeeGrant)
->>>>>>> 4e62d2d3
 	if err != nil {
 		return err
 	}
 
 	// Initialize each of the sequences by allowing them to allocate accounts.
 	for _, sequence := range sequences {
-<<<<<<< HEAD
-		sequence.Init(ctx, manager.query.Conn(), manager.AllocateAccounts, r, useFeegrant)
-=======
 		sequence.Init(ctx, manager.conn, manager.AllocateAccounts, r, opts.useFeeGrant)
->>>>>>> 4e62d2d3
 	}
 
 	// Generate the allotted accounts on chain by sending them sufficient funds
