package txsim

import (
	"bytes"
	"context"
	"errors"
	"fmt"
	"math"
	"strings"
	"sync"
	"time"

<<<<<<< HEAD
=======
	"github.com/celestiaorg/celestia-app/app/encoding"
>>>>>>> 4e62d2d3
	"github.com/celestiaorg/celestia-app/pkg/appconsts"
	"github.com/celestiaorg/celestia-app/pkg/user"
	"github.com/cosmos/cosmos-sdk/client/grpc/tmservice"
	"github.com/cosmos/cosmos-sdk/crypto/hd"
	"github.com/cosmos/cosmos-sdk/crypto/keyring"
	"github.com/cosmos/cosmos-sdk/types"
	bank "github.com/cosmos/cosmos-sdk/x/bank/types"
	"github.com/cosmos/cosmos-sdk/x/feegrant"
	"github.com/rs/zerolog/log"
	"google.golang.org/grpc"
)

const defaultFee = DefaultGasLimit * appconsts.DefaultMinGasPrice

type AccountManager struct {
	keys        keyring.Keyring
	conn        *grpc.ClientConn
	pending     []*account
	encCfg      encoding.Config
	pollTime    time.Duration
	useFeegrant bool

	// to protect from concurrent writes to the map
<<<<<<< HEAD
	mtx           sync.Mutex
	masterAccount *Account
	accounts      map[string]*Account
	useFeegrant   bool
}

type Account struct {
	Address       types.AccAddress
	PubKey        cryptotypes.PubKey
	Sequence      uint64
	AccountNumber uint64
	Balance       int64
}

func NewAccountManager(
	ctx context.Context,
	keys keyring.Keyring,
	masterAccName string,
	txClient *TxClient,
	queryClient *QueryClient,
=======
	mtx          sync.Mutex
	master       *user.Signer
	balance      uint64
	latestHeight uint64
	lastUpdated  time.Time
	subaccounts  map[string]*user.Signer
}

func NewAccountManager(
	ctx context.Context,
	keys keyring.Keyring,
	encCfg encoding.Config,
	masterAccName string,
	conn *grpc.ClientConn,
	pollTime time.Duration,
>>>>>>> 4e62d2d3
	useFeegrant bool,
) (*AccountManager, error) {
	records, err := keys.List()
	if err != nil {
		return nil, err
	}

	if len(records) == 0 {
		return nil, fmt.Errorf("no accounts found in keyring")
	}

	am := &AccountManager{
		keys:        keys,
<<<<<<< HEAD
		accounts:    make(map[string]*Account),
		pending:     make([]*Account, 0),
		tx:          txClient,
		query:       queryClient,
=======
		subaccounts: make(map[string]*user.Signer),
		encCfg:      encCfg,
		pending:     make([]*account, 0),
		conn:        conn,
		pollTime:    pollTime,
>>>>>>> 4e62d2d3
		useFeegrant: useFeegrant,
	}

	if masterAccName == "" {
<<<<<<< HEAD
		if err := am.setupDefaultMasterAccount(ctx); err != nil {
			return nil, err
		}
	} else {
		if err := am.setupSpecifiedMasterAccount(ctx, masterAccName); err != nil {
=======
		masterAccName, err = am.findWealthiestAccount(ctx)
		if err != nil {
>>>>>>> 4e62d2d3
			return nil, err
		}
	}

	if err := am.setupMasterAccount(ctx, masterAccName); err != nil {
		return nil, err
	}

	return am, nil
}

<<<<<<< HEAD
// setupDefaultMasterAccount loops through all accounts in the keyring and picks out the one with
// the highest balance as the master account. Accounts that don't yet exist on chain are
// ignored.
func (am *AccountManager) setupDefaultMasterAccount(ctx context.Context) error {
=======
func (am *AccountManager) findWealthiestAccount(ctx context.Context) (string, error) {
>>>>>>> 4e62d2d3
	am.mtx.Lock()
	defer am.mtx.Unlock()

	records, err := am.keys.List()
	if err != nil {
		return "", err
	}

	var (
		highestBalance    uint64
		wealthiestAddress string
	)

	for _, record := range records {
		address, err := record.GetAddress()
		if err != nil {
			return "", fmt.Errorf("error getting address for account %s: %w", record.Name, err)
		}

		// search for the account on chain
		balance, err := am.getBalance(ctx, address)
		if err != nil {
			log.Err(err).Str("account", record.Name).Msg("error getting initial account balance")
			continue
		}

		if wealthiestAddress == "" || balance > highestBalance {
			wealthiestAddress = record.Name
			highestBalance = balance
		}
	}

	if wealthiestAddress == "" {
		return "", fmt.Errorf("no suitable master account found")
	}

	return wealthiestAddress, nil
}

// setupMasterAccount loops through all accounts in the keyring and picks out the one with
// the highest balance as the master account. Accounts that don't yet exist on chain are
// ignored.
func (am *AccountManager) setupMasterAccount(ctx context.Context, masterAccName string) error {
	masterRecord, err := am.keys.Key(masterAccName)
	if err != nil {
		return fmt.Errorf("error getting master account %s: %w", masterAccName, err)
	}

	masterAddress, err := masterRecord.GetAddress()
	if err != nil {
		return fmt.Errorf("error getting address for account %s: %w", masterAccName, err)
	}

	// search for the account on chain
	am.balance, err = am.getBalance(ctx, masterAddress)
	if err != nil {
		return fmt.Errorf("error getting master account %s balance: %w", masterAccName, err)
	}

	am.master, err = user.SetupSigner(ctx, am.keys, am.conn, masterAddress, am.encCfg)
	if err != nil {
		return err
	}

	log.Info().
		Str("address", am.master.Address().String()).
		Uint64("balance", am.balance).
		Msg("set master account")

	return nil
}

func (am *AccountManager) setupSpecifiedMasterAccount(ctx context.Context, masterAccName string) error {
	masterRecord, err := am.keys.Key(masterAccName)
	if err != nil {
		return fmt.Errorf("error getting specified master account %s: %w", masterAccName, err)
	}

	masterAddress, err := masterRecord.GetAddress()
	if err != nil {
		return fmt.Errorf("error getting address for account %s: %w", masterAccName, err)
	}

	// search for the account on chain
	masterBalance, err := am.getBalance(ctx, masterAddress)
	if err != nil {
		return fmt.Errorf("error getting specified master account %s balance: %w", masterAccName, err)
	}

	accountNumber, sequence, err := am.getAccountDetails(ctx, masterAddress)
	if err != nil {
		return fmt.Errorf("error getting account details for account %s: %w", masterRecord.Name, err)
	}

	pk, err := masterRecord.GetPubKey()
	if err != nil {
		return fmt.Errorf("error getting public key for account %s: %w", masterRecord.Name, err)
	}

	am.masterAccount = &Account{
		Address:       masterAddress,
		PubKey:        pk,
		Sequence:      sequence,
		AccountNumber: accountNumber,
		Balance:       masterBalance,
	}

	return nil
}

// AllocateAccounts is used by sequences to specify the number of accounts
// and the balance of each of those accounts. Not concurrently safe.
func (am *AccountManager) AllocateAccounts(n, balance int) []types.AccAddress {
	if n < 1 {
		panic("n must be greater than 0")
	}
	if balance < 1 {
		panic("balance must be greater than 0")
	}

	path := hd.CreateHDPath(types.CoinType, 0, 0).String()
	addresses := make([]types.AccAddress, n)
	for i := 0; i < n; i++ {
		record, _, err := am.keys.NewMnemonic(am.nextAccountName(), keyring.English, path, keyring.DefaultBIP39Passphrase, hd.Secp256k1)
		if err != nil {
			panic(err)
		}
		addresses[i], err = record.GetAddress()
		if err != nil {
			panic(err)
		}

		am.pending = append(am.pending, &account{
			address: addresses[i],
			balance: uint64(balance),
		})
	}
	return addresses
}

// Submit executes on an operation. This is thread safe.
func (am *AccountManager) Submit(ctx context.Context, op Operation) error {
	if len(op.Msgs) == 0 {
		return errors.New("operation must contain at least one message")
	}

	var address types.AccAddress
	for _, msg := range op.Msgs {
		if err := msg.ValidateBasic(); err != nil {
			return fmt.Errorf("error validating message: %w", err)
		}

		signers := msg.GetSigners()
		if len(signers) != 1 {
			return fmt.Errorf("only a single signer is supported got: %d", len(signers))
		}

		if address == nil {
			address = signers[0]
		}
	}

	// If a delay is set, wait for that many blocks to have been produced
	// before continuing
	if op.Delay != 0 {
		if err := am.waitDelay(ctx, uint64(op.Delay)); err != nil {
			return fmt.Errorf("error delaying tx submission: %w", err)
		}
	}

	signer, err := am.getSubAccount(address)
	if err != nil {
		return err
	}

	opts := make([]user.TxOption, 0)
	if op.GasLimit == 0 {
<<<<<<< HEAD
		builder.SetGasLimit(DefaultGasLimit)
		builder.SetFeeAmount(types.NewCoins(types.NewInt64Coin(appconsts.BondDenom, int64(defaultFee))))
=======
		opts = append(opts, user.SetGasLimit(DefaultGasLimit), user.SetFee(defaultFee))
>>>>>>> 4e62d2d3
	} else {
		opts = append(opts, user.SetGasLimit(op.GasLimit))
		if op.GasPrice > 0 {
<<<<<<< HEAD
			builder.SetFeeAmount(types.NewCoins(types.NewInt64Coin(appconsts.BondDenom, int64(math.Ceil(float64(op.GasLimit)*op.GasPrice)))))
		} else {
			builder.SetFeeAmount(types.NewCoins(types.NewInt64Coin(appconsts.BondDenom, int64(math.Ceil(float64(op.GasLimit)*appconsts.DefaultMinGasPrice)))))
=======
			opts = append(opts, user.SetFee(uint64(math.Ceil(float64(op.GasLimit)*op.GasPrice))))
		} else {
			opts = append(opts, user.SetFee(uint64(math.Ceil(float64(op.GasLimit)*appconsts.DefaultMinGasPrice))))
>>>>>>> 4e62d2d3
		}
	}

	if am.useFeegrant {
<<<<<<< HEAD
		builder.SetFeeGranter(am.masterAccount.Address)
	}

	if err := am.signTransaction(builder); err != nil {
		return err
=======
		opts = append(opts, user.SetFeeGranter(am.master.Address()))
>>>>>>> 4e62d2d3
	}

	var res *types.TxResponse
	if len(op.Blobs) > 0 {
		res, err = signer.SubmitPayForBlob(ctx, op.Blobs, opts...)
	} else {
		res, err = signer.SubmitTx(ctx, op.Msgs, opts...)
	}
	if err != nil {
		return err
	}

	// update the latest latestHeight
	am.setLatestHeight(res.Height)

	log.Info().
		Int64("height", res.Height).
		Str("address", address.String()).
		Str("msgs", msgsToString(op.Msgs)).
		Msg("tx committed")

	return nil
}

// Generate the pending accounts by sending the adequate funds. This operation
// is not concurrently safe.
func (am *AccountManager) GenerateAccounts(ctx context.Context) error {
	if len(am.pending) == 0 {
		return nil
	}

	msgs := make([]types.Msg, 0)
	gasLimit := 0
	// batch together all the messages needed to create all the accounts
	for _, acc := range am.pending {
<<<<<<< HEAD
		if am.masterAccount.Balance < acc.Balance {
			return fmt.Errorf("master account has insufficient funds. has: %v needed: %v", am.masterAccount.Balance, acc.Balance)
=======
		if am.balance < acc.balance {
			return fmt.Errorf("master account has insufficient funds. has: %v needed: %v", am.balance, acc.balance)
>>>>>>> 4e62d2d3
		}

		if am.useFeegrant {
			// create a feegrant message so that the master account pays for all the fees of the sub accounts
<<<<<<< HEAD
			feegrantMsg, err := feegrant.NewMsgGrantAllowance(&feegrant.BasicAllowance{}, am.masterAccount.Address, acc.Address)
=======
			feegrantMsg, err := feegrant.NewMsgGrantAllowance(&feegrant.BasicAllowance{}, am.master.Address(), acc.address)
>>>>>>> 4e62d2d3
			if err != nil {
				return fmt.Errorf("error creating feegrant message: %w", err)
			}
			msgs = append(msgs, feegrantMsg)
			gasLimit += FeegrantGasLimit
		}

<<<<<<< HEAD
		bankMsg := bank.NewMsgSend(am.masterAccount.Address, acc.Address, types.NewCoins(types.NewInt64Coin(appconsts.BondDenom, acc.Balance)))
=======
		bankMsg := bank.NewMsgSend(am.master.Address(), acc.address, types.NewCoins(types.NewInt64Coin(appconsts.BondDenom, int64(acc.balance))))
>>>>>>> 4e62d2d3
		msgs = append(msgs, bankMsg)
		gasLimit += SendGasLimit
	}

	err := am.Submit(ctx, Operation{Msgs: msgs, GasLimit: uint64(gasLimit)})
	if err != nil {
		return fmt.Errorf("error funding accounts: %w", err)
	}

	// check that the account now exists
	for _, acc := range am.pending {
		signer, err := user.SetupSigner(ctx, am.keys, am.conn, acc.address, am.encCfg)
		if err != nil {
			return err
		}

		signer.SetPollTime(am.pollTime)

		// set the account
		am.mtx.Lock()
		am.subaccounts[acc.address.String()] = signer
		am.mtx.Unlock()
		log.Info().
			Str("address", acc.address.String()).
			Uint64("balance", acc.balance).
			Uint64("account number", signer.AccountNumber()).
			Msg("initialized account")
	}

	// clear the pending accounts
	am.pending = nil
	return nil
}

// getBalance returns the balance for the given address
func (am *AccountManager) getBalance(ctx context.Context, address types.AccAddress) (uint64, error) {
	balanceResp, err := bank.NewQueryClient(am.conn).Balance(ctx, &bank.QueryBalanceRequest{
		Address: address.String(),
		Denom:   appconsts.BondDenom,
	})
	if err != nil {
		return 0, fmt.Errorf("error getting balance for %s: %w", address.String(), err)
	}
	return balanceResp.GetBalance().Amount.Uint64(), nil
}

func (am *AccountManager) getSubAccount(address types.AccAddress) (*user.Signer, error) {
	am.mtx.Lock()
	defer am.mtx.Unlock()
	signer, exists := am.subaccounts[address.String()]
	if !exists {
		if bytes.Equal(am.master.Address(), address) {
			return am.master, nil
		}
		return nil, fmt.Errorf("account %s does not exist", address)
	}
	return signer, nil
}

func (am *AccountManager) waitDelay(ctx context.Context, blocks uint64) error {
	latestHeight, err := am.updateHeight(ctx)
	if err != nil {
		return err
	}
	ticker := time.NewTicker(am.pollTime)
	for {
		select {
		case <-ctx.Done():
			return ctx.Err()
		case <-ticker.C:
			height, err := am.updateHeight(ctx)
			if err != nil {
				return err
			}
			if height > latestHeight+blocks {
				return nil
			}
		}
	}
}

func (am *AccountManager) setLatestHeight(height int64) uint64 {
	am.mtx.Lock()
	defer am.mtx.Unlock()
<<<<<<< HEAD
	account.Balance = newBalance
	account.AccountNumber = newAccountNumber
	account.Sequence = newSequence
	return nil
}

// getBalance returns the balance for the given address
func (am *AccountManager) getBalance(ctx context.Context, address types.AccAddress) (int64, error) {
	balanceResp, err := am.query.Bank().Balance(ctx, &bank.QueryBalanceRequest{
		Address: address.String(),
		Denom:   appconsts.BondDenom,
	})
	if err != nil {
		return 0, fmt.Errorf("error getting balance for %s: %w", address.String(), err)
=======
	if uint64(height) > am.latestHeight {
		am.latestHeight = uint64(height)
		am.lastUpdated = time.Now()
>>>>>>> 4e62d2d3
	}
	return am.latestHeight
}

func (am *AccountManager) updateHeight(ctx context.Context) (uint64, error) {
	am.mtx.Lock()
	if time.Since(am.lastUpdated) < am.pollTime {
		am.mtx.Unlock()
		return am.latestHeight, nil
	}
	am.mtx.Unlock()
	resp, err := tmservice.NewServiceClient(am.conn).GetLatestBlock(ctx, &tmservice.GetLatestBlockRequest{})
	if err != nil {
		return 0, err
	}
	return am.setLatestHeight(resp.SdkBlock.Header.Height), nil
}

func (am *AccountManager) nextAccountName() string {
	am.mtx.Lock()
	defer am.mtx.Unlock()
	return accountName(len(am.pending) + len(am.subaccounts))
}

type account struct {
	address types.AccAddress
	balance uint64
}

func accountName(n int) string { return fmt.Sprintf("tx-sim-%d", n) }

func msgsToString(msgs []types.Msg) string {
	msgsStr := make([]string, len(msgs))
	for i, msg := range msgs {
		msgsStr[i] = types.MsgTypeURL(msg)
	}
	return strings.Join(msgsStr, ",")
}<|MERGE_RESOLUTION|>--- conflicted
+++ resolved
@@ -10,10 +10,7 @@
 	"sync"
 	"time"
 
-<<<<<<< HEAD
-=======
 	"github.com/celestiaorg/celestia-app/app/encoding"
->>>>>>> 4e62d2d3
 	"github.com/celestiaorg/celestia-app/pkg/appconsts"
 	"github.com/celestiaorg/celestia-app/pkg/user"
 	"github.com/cosmos/cosmos-sdk/client/grpc/tmservice"
@@ -37,28 +34,6 @@
 	useFeegrant bool
 
 	// to protect from concurrent writes to the map
-<<<<<<< HEAD
-	mtx           sync.Mutex
-	masterAccount *Account
-	accounts      map[string]*Account
-	useFeegrant   bool
-}
-
-type Account struct {
-	Address       types.AccAddress
-	PubKey        cryptotypes.PubKey
-	Sequence      uint64
-	AccountNumber uint64
-	Balance       int64
-}
-
-func NewAccountManager(
-	ctx context.Context,
-	keys keyring.Keyring,
-	masterAccName string,
-	txClient *TxClient,
-	queryClient *QueryClient,
-=======
 	mtx          sync.Mutex
 	master       *user.Signer
 	balance      uint64
@@ -74,7 +49,6 @@
 	masterAccName string,
 	conn *grpc.ClientConn,
 	pollTime time.Duration,
->>>>>>> 4e62d2d3
 	useFeegrant bool,
 ) (*AccountManager, error) {
 	records, err := keys.List()
@@ -88,32 +62,17 @@
 
 	am := &AccountManager{
 		keys:        keys,
-<<<<<<< HEAD
-		accounts:    make(map[string]*Account),
-		pending:     make([]*Account, 0),
-		tx:          txClient,
-		query:       queryClient,
-=======
 		subaccounts: make(map[string]*user.Signer),
 		encCfg:      encCfg,
 		pending:     make([]*account, 0),
 		conn:        conn,
 		pollTime:    pollTime,
->>>>>>> 4e62d2d3
 		useFeegrant: useFeegrant,
 	}
 
 	if masterAccName == "" {
-<<<<<<< HEAD
-		if err := am.setupDefaultMasterAccount(ctx); err != nil {
-			return nil, err
-		}
-	} else {
-		if err := am.setupSpecifiedMasterAccount(ctx, masterAccName); err != nil {
-=======
 		masterAccName, err = am.findWealthiestAccount(ctx)
 		if err != nil {
->>>>>>> 4e62d2d3
 			return nil, err
 		}
 	}
@@ -125,14 +84,7 @@
 	return am, nil
 }
 
-<<<<<<< HEAD
-// setupDefaultMasterAccount loops through all accounts in the keyring and picks out the one with
-// the highest balance as the master account. Accounts that don't yet exist on chain are
-// ignored.
-func (am *AccountManager) setupDefaultMasterAccount(ctx context.Context) error {
-=======
 func (am *AccountManager) findWealthiestAccount(ctx context.Context) (string, error) {
->>>>>>> 4e62d2d3
 	am.mtx.Lock()
 	defer am.mtx.Unlock()
 
@@ -205,44 +157,6 @@
 	return nil
 }
 
-func (am *AccountManager) setupSpecifiedMasterAccount(ctx context.Context, masterAccName string) error {
-	masterRecord, err := am.keys.Key(masterAccName)
-	if err != nil {
-		return fmt.Errorf("error getting specified master account %s: %w", masterAccName, err)
-	}
-
-	masterAddress, err := masterRecord.GetAddress()
-	if err != nil {
-		return fmt.Errorf("error getting address for account %s: %w", masterAccName, err)
-	}
-
-	// search for the account on chain
-	masterBalance, err := am.getBalance(ctx, masterAddress)
-	if err != nil {
-		return fmt.Errorf("error getting specified master account %s balance: %w", masterAccName, err)
-	}
-
-	accountNumber, sequence, err := am.getAccountDetails(ctx, masterAddress)
-	if err != nil {
-		return fmt.Errorf("error getting account details for account %s: %w", masterRecord.Name, err)
-	}
-
-	pk, err := masterRecord.GetPubKey()
-	if err != nil {
-		return fmt.Errorf("error getting public key for account %s: %w", masterRecord.Name, err)
-	}
-
-	am.masterAccount = &Account{
-		Address:       masterAddress,
-		PubKey:        pk,
-		Sequence:      sequence,
-		AccountNumber: accountNumber,
-		Balance:       masterBalance,
-	}
-
-	return nil
-}
-
 // AllocateAccounts is used by sequences to specify the number of accounts
 // and the balance of each of those accounts. Not concurrently safe.
 func (am *AccountManager) AllocateAccounts(n, balance int) []types.AccAddress {
@@ -310,37 +224,18 @@
 
 	opts := make([]user.TxOption, 0)
 	if op.GasLimit == 0 {
-<<<<<<< HEAD
-		builder.SetGasLimit(DefaultGasLimit)
-		builder.SetFeeAmount(types.NewCoins(types.NewInt64Coin(appconsts.BondDenom, int64(defaultFee))))
-=======
 		opts = append(opts, user.SetGasLimit(DefaultGasLimit), user.SetFee(defaultFee))
->>>>>>> 4e62d2d3
 	} else {
 		opts = append(opts, user.SetGasLimit(op.GasLimit))
 		if op.GasPrice > 0 {
-<<<<<<< HEAD
-			builder.SetFeeAmount(types.NewCoins(types.NewInt64Coin(appconsts.BondDenom, int64(math.Ceil(float64(op.GasLimit)*op.GasPrice)))))
-		} else {
-			builder.SetFeeAmount(types.NewCoins(types.NewInt64Coin(appconsts.BondDenom, int64(math.Ceil(float64(op.GasLimit)*appconsts.DefaultMinGasPrice)))))
-=======
 			opts = append(opts, user.SetFee(uint64(math.Ceil(float64(op.GasLimit)*op.GasPrice))))
 		} else {
 			opts = append(opts, user.SetFee(uint64(math.Ceil(float64(op.GasLimit)*appconsts.DefaultMinGasPrice))))
->>>>>>> 4e62d2d3
 		}
 	}
 
 	if am.useFeegrant {
-<<<<<<< HEAD
-		builder.SetFeeGranter(am.masterAccount.Address)
-	}
-
-	if err := am.signTransaction(builder); err != nil {
-		return err
-=======
 		opts = append(opts, user.SetFeeGranter(am.master.Address()))
->>>>>>> 4e62d2d3
 	}
 
 	var res *types.TxResponse
@@ -376,22 +271,13 @@
 	gasLimit := 0
 	// batch together all the messages needed to create all the accounts
 	for _, acc := range am.pending {
-<<<<<<< HEAD
-		if am.masterAccount.Balance < acc.Balance {
-			return fmt.Errorf("master account has insufficient funds. has: %v needed: %v", am.masterAccount.Balance, acc.Balance)
-=======
 		if am.balance < acc.balance {
 			return fmt.Errorf("master account has insufficient funds. has: %v needed: %v", am.balance, acc.balance)
->>>>>>> 4e62d2d3
 		}
 
 		if am.useFeegrant {
 			// create a feegrant message so that the master account pays for all the fees of the sub accounts
-<<<<<<< HEAD
-			feegrantMsg, err := feegrant.NewMsgGrantAllowance(&feegrant.BasicAllowance{}, am.masterAccount.Address, acc.Address)
-=======
 			feegrantMsg, err := feegrant.NewMsgGrantAllowance(&feegrant.BasicAllowance{}, am.master.Address(), acc.address)
->>>>>>> 4e62d2d3
 			if err != nil {
 				return fmt.Errorf("error creating feegrant message: %w", err)
 			}
@@ -399,11 +285,7 @@
 			gasLimit += FeegrantGasLimit
 		}
 
-<<<<<<< HEAD
-		bankMsg := bank.NewMsgSend(am.masterAccount.Address, acc.Address, types.NewCoins(types.NewInt64Coin(appconsts.BondDenom, acc.Balance)))
-=======
 		bankMsg := bank.NewMsgSend(am.master.Address(), acc.address, types.NewCoins(types.NewInt64Coin(appconsts.BondDenom, int64(acc.balance))))
->>>>>>> 4e62d2d3
 		msgs = append(msgs, bankMsg)
 		gasLimit += SendGasLimit
 	}
@@ -488,26 +370,9 @@
 func (am *AccountManager) setLatestHeight(height int64) uint64 {
 	am.mtx.Lock()
 	defer am.mtx.Unlock()
-<<<<<<< HEAD
-	account.Balance = newBalance
-	account.AccountNumber = newAccountNumber
-	account.Sequence = newSequence
-	return nil
-}
-
-// getBalance returns the balance for the given address
-func (am *AccountManager) getBalance(ctx context.Context, address types.AccAddress) (int64, error) {
-	balanceResp, err := am.query.Bank().Balance(ctx, &bank.QueryBalanceRequest{
-		Address: address.String(),
-		Denom:   appconsts.BondDenom,
-	})
-	if err != nil {
-		return 0, fmt.Errorf("error getting balance for %s: %w", address.String(), err)
-=======
 	if uint64(height) > am.latestHeight {
 		am.latestHeight = uint64(height)
 		am.lastUpdated = time.Now()
->>>>>>> 4e62d2d3
 	}
 	return am.latestHeight
 }
