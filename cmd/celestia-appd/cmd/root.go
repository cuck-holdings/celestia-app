--- conflicted
+++ resolved
@@ -80,23 +80,7 @@
 			}
 
 			// Override the default tendermint config for celestia-app
-<<<<<<< HEAD
-			tmCfg := tmcfg.DefaultConfig()
-
-			// Set broadcast timeout to be 50 seconds in order to avoid timeouts for long block times
-			// TODO: make TimeoutBroadcastTx configurable per https://github.com/celestiaorg/celestia-app/issues/1034
-			tmCfg.RPC.TimeoutBroadcastTxCommit = 50 * time.Second
-			tmCfg.RPC.MaxBodyBytes = int64(8388608) // 8 MiB
-			tmCfg.Mempool.TTLNumBlocks = 10
-			tmCfg.Mempool.MaxTxBytes = 2 * 1024 * 1024 // 2 MiB
-			tmCfg.Mempool.Version = "v1"               // prioritized mempool
-			tmCfg.Consensus.TimeoutPropose = appconsts.TimeoutPropose
-			tmCfg.Consensus.TimeoutCommit = appconsts.TimeoutCommit
-			tmCfg.Consensus.SkipTimeoutCommit = false
-
-=======
 			tmCfg := app.DefaultConsensusConfig()
->>>>>>> 4e62d2d3
 			customAppTemplate, customAppConfig := initAppConfig()
 
 			err = server.InterceptConfigsPreRunHandler(cmd, customAppTemplate, customAppConfig, tmCfg)
