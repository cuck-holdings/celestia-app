--- conflicted
+++ resolved
@@ -75,8 +75,6 @@
 	}
 }
 
-<<<<<<< HEAD
-=======
 // TestRepeatNonMutability ensures that the output of Repeat method is not mutated when the original namespace is mutated.
 func TestRepeatNonMutability(t *testing.T) {
 	n := 10
@@ -90,7 +88,6 @@
 	}
 }
 
->>>>>>> 4e62d2d3
 func TestNewV0(t *testing.T) {
 	type testCase struct {
 		name    string
