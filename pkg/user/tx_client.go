--- conflicted
+++ resolved
@@ -432,7 +432,6 @@
 			return nil, err
 		}
 
-<<<<<<< HEAD
 		if resp != nil {
 			switch resp.Status {
 			case "PENDING":
@@ -457,44 +456,14 @@
 					}
 					return nil, executionErr
 				}
+				client.deleteFromTxTracker(txHash)
 				return txResponse, nil
 			case "EVICTED":
-				return nil, fmt.Errorf("tx was evicted from the mempool")
+				return nil, client.handleEvictions(txHash)
 			default:
+				client.deleteFromTxTracker(txHash)
 				return nil, fmt.Errorf("unknown tx: %s", txHash)
-=======
-		switch resp.Status {
-		case core.TxStatusPending:
-			// Continue polling if the transaction is still pending
-			select {
-			case <-ctx.Done():
-				return nil, ctx.Err()
-			case <-pollTicker.C:
-				continue
 			}
-		case core.TxStatusCommitted:
-			txResponse := &TxResponse{
-				Height: resp.Height,
-				TxHash: txHash,
-				Code:   resp.ExecutionCode,
-			}
-			if resp.ExecutionCode != abci.CodeTypeOK {
-				executionErr := &ExecutionError{
-					TxHash:   txHash,
-					Code:     resp.ExecutionCode,
-					ErrorLog: resp.Error,
-				}
-				client.deleteFromTxTracker(txHash)
-				return nil, executionErr
->>>>>>> b9914371
-			}
-			client.deleteFromTxTracker(txHash)
-			return txResponse, nil
-		case core.TxStatusEvicted:
-			return nil, client.handleEvictions(txHash)
-		default:
-			client.deleteFromTxTracker(txHash)
-			return nil, fmt.Errorf("transaction with hash %s not found; it was likely rejected", txHash)
 		}
 	}
 }
