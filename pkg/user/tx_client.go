package user

import (
	"bytes"
	"context"
	"errors"
	"fmt"
	"math"
	"strconv"
	"strings"
	"sync"
	"time"

	"github.com/celestiaorg/go-square/v2/share"
	blobtx "github.com/celestiaorg/go-square/v2/tx"
	"github.com/cosmos/cosmos-sdk/client"
	nodeservice "github.com/cosmos/cosmos-sdk/client/grpc/node"
	"github.com/cosmos/cosmos-sdk/client/grpc/tmservice"
	codectypes "github.com/cosmos/cosmos-sdk/codec/types"
	"github.com/cosmos/cosmos-sdk/crypto/keyring"
	sdktypes "github.com/cosmos/cosmos-sdk/types"
	sdktx "github.com/cosmos/cosmos-sdk/types/tx"
	paramtypes "github.com/cosmos/cosmos-sdk/x/params/types/proposal"
	abci "github.com/tendermint/tendermint/abci/types"
	"github.com/tendermint/tendermint/rpc/core"
	"google.golang.org/grpc"

	"github.com/celestiaorg/celestia-app/v3/app"
	"github.com/celestiaorg/celestia-app/v3/app/encoding"
	apperrors "github.com/celestiaorg/celestia-app/v3/app/errors"
	"github.com/celestiaorg/celestia-app/v3/app/grpc/tx"
	"github.com/celestiaorg/celestia-app/v3/pkg/appconsts"
	"github.com/celestiaorg/celestia-app/v3/x/blob/types"
	"github.com/celestiaorg/celestia-app/v3/x/minfee"
)

const (
	DefaultPollTime              = 3 * time.Second
	DefaultGasMultiplier float64 = 1.1
)

type Option func(client *TxClient)

// TxResponse is a response from the chain after
// a transaction has been submitted.
type TxResponse struct {
	// Height is the block height at which the transaction was included on-chain.
	Height int64
	TxHash string
	Code   uint32
}

// BroadcastTxError is an error that occurs when broadcasting a transaction.
type BroadcastTxError struct {
	TxHash string
	Code   uint32
	// ErrorLog is the error output of the app's logger
	ErrorLog string
}

func (e *BroadcastTxError) Error() string {
	return fmt.Sprintf("broadcast tx error: %s", e.ErrorLog)
}

// ExecutionError is an error that occurs when a transaction gets executed.
type ExecutionError struct {
	TxHash string
	Code   uint32
	// ErrorLog is the error output of the app's logger
	ErrorLog string
}

func (e *ExecutionError) Error() string {
	return fmt.Sprintf("tx execution failed with code %d: %s", e.Code, e.ErrorLog)
}

// WithGasMultiplier is a functional option allows to configure the gas multiplier.
func WithGasMultiplier(multiplier float64) Option {
	return func(c *TxClient) {
		c.gasMultiplier = multiplier
	}
}

// WithDefaultGasPrice sets the gas price.
func WithDefaultGasPrice(price float64) Option {
	return func(c *TxClient) {
		c.defaultGasPrice = price
	}
}

func WithPollTime(time time.Duration) Option {
	return func(c *TxClient) {
		c.pollTime = time
	}
}

func WithDefaultAddress(address sdktypes.AccAddress) Option {
	return func(c *TxClient) {
		record, err := c.signer.keys.KeyByAddress(address)
		if err != nil {
			panic(err)
		}
		c.defaultAccount = record.Name
		c.defaultAddress = address
	}
}

func WithDefaultAccount(name string) Option {
	return func(c *TxClient) {
		rec, err := c.signer.keys.Key(name)
		if err != nil {
			panic(err)
		}
		addr, err := rec.GetAddress()
		if err != nil {
			panic(err)
		}
		c.defaultAccount = name
		c.defaultAddress = addr
	}
}

// TxClient is an abstraction for building, signing, and broadcasting Celestia transactions
// It supports multiple accounts. If none is specified, it will
// try use the default account.
// TxClient is thread-safe.
type TxClient struct {
	mtx      sync.Mutex
	signer   *Signer
	registry codectypes.InterfaceRegistry
	grpc     *grpc.ClientConn
	// how often to poll the network for confirmation of a transaction
	pollTime time.Duration
	// gasMultiplier is used to increase gas limit as it is sometimes underestimated
	gasMultiplier float64
	// defaultGasPrice is the price used if no price is provided
	defaultGasPrice float64
	defaultAccount  string
	defaultAddress  sdktypes.AccAddress
}

// NewTxClient returns a new signer using the provided keyring
func NewTxClient(
	signer *Signer,
	conn *grpc.ClientConn,
	registry codectypes.InterfaceRegistry,
	options ...Option,
) (*TxClient, error) {
	records, err := signer.keys.List()
	if err != nil {
		return nil, fmt.Errorf("retrieving keys: %w", err)
	}

	if len(records) == 0 {
		return nil, errors.New("signer must have at least one key")
	}

	addr, err := records[0].GetAddress()
	if err != nil {
		return nil, err
	}

	txClient := &TxClient{
		signer:          signer,
		registry:        registry,
		grpc:            conn,
		pollTime:        DefaultPollTime,
		gasMultiplier:   DefaultGasMultiplier,
		defaultGasPrice: appconsts.DefaultMinGasPrice,
		defaultAccount:  records[0].Name,
		defaultAddress:  addr,
	}

	for _, opt := range options {
		opt(txClient)
	}

	return txClient, nil
}

// SetupTxClient uses the underlying grpc connection to populate the chainID, accountNumber and sequence number of all
// the accounts in the keyring.
func SetupTxClient(
	ctx context.Context,
	keys keyring.Keyring,
	conn *grpc.ClientConn,
	encCfg encoding.Config,
	options ...Option,
) (*TxClient, error) {
	resp, err := tmservice.NewServiceClient(conn).GetLatestBlock(
		ctx,
		&tmservice.GetLatestBlockRequest{},
	)
	if err != nil {
		return nil, err
	}

	chainID := resp.SdkBlock.Header.ChainID
	appVersion := resp.SdkBlock.Header.Version.App

	records, err := keys.List()
	if err != nil {
		return nil, err
	}

	accounts := make([]*Account, 0, len(records))
	for _, record := range records {
		addr, err := record.GetAddress()
		if err != nil {
			return nil, err
		}
		accNum, seqNum, err := QueryAccount(ctx, conn, encCfg.InterfaceRegistry, addr)
		if err != nil {
			// skip over the accounts that don't exist in state
			continue
		}

		accounts = append(accounts, NewAccount(record.Name, accNum, seqNum))
	}

	// query the min gas price from the chain
	minPrice, err := QueryMinimumGasPrice(ctx, conn)
	if err != nil {
		return nil, fmt.Errorf("querying minimum gas price: %w", err)
	}
	options = append([]Option{WithDefaultGasPrice(minPrice)}, options...)

	signer, err := NewSigner(keys, encCfg.TxConfig, chainID, appVersion, accounts...)
	if err != nil {
		return nil, fmt.Errorf("failed to create signer: %w", err)
	}

	return NewTxClient(signer, conn, encCfg.InterfaceRegistry, options...)
}

// SubmitPayForBlob forms a transaction from the provided blobs, signs it, and submits it to the chain.
// TxOptions may be provided to set the fee and gas limit.
func (client *TxClient) SubmitPayForBlob(ctx context.Context, blobs []*share.Blob, opts ...TxOption) (*TxResponse, error) {
	resp, err := client.BroadcastPayForBlob(ctx, blobs, opts...)
	if err != nil {
		return nil, err
	}

	return client.ConfirmTx(ctx, resp.TxHash)
}

// SubmitPayForBlobWithAccount forms a transaction from the provided blobs, signs it with the provided account, and submits it to the chain.
// TxOptions may be provided to set the fee and gas limit.
func (client *TxClient) SubmitPayForBlobWithAccount(ctx context.Context, account string, blobs []*share.Blob, opts ...TxOption) (*TxResponse, error) {
	resp, err := client.BroadcastPayForBlobWithAccount(ctx, account, blobs, opts...)
	if err != nil {
		return nil, err
	}

	return client.ConfirmTx(ctx, resp.TxHash)
}

// BroadcastPayForBlob signs and broadcasts a transaction to pay for blobs.
// It does not confirm that the transaction has been committed on chain.
// If no gas or gas price is set, it will estimate the gas and use
// the max effective gas price: max(localMinGasPrice, networkMinGasPrice).
func (client *TxClient) BroadcastPayForBlob(ctx context.Context, blobs []*share.Blob, opts ...TxOption) (*sdktypes.TxResponse, error) {
	return client.BroadcastPayForBlobWithAccount(ctx, client.defaultAccount, blobs, opts...)
}

func (client *TxClient) BroadcastPayForBlobWithAccount(ctx context.Context, account string, blobs []*share.Blob, opts ...TxOption) (*sdktypes.TxResponse, error) {
	client.mtx.Lock()
	defer client.mtx.Unlock()
	if err := client.checkAccountLoaded(ctx, account); err != nil {
		return nil, err
	}

	blobSizes := make([]uint32, len(blobs))
	for i, blob := range blobs {
		blobSizes[i] = uint32(len(blob.Data()))
	}

	gasLimit := uint64(float64(types.DefaultEstimateGas(blobSizes)) * client.gasMultiplier)
	fee := uint64(math.Ceil(appconsts.DefaultMinGasPrice * float64(gasLimit)))
	// prepend calculated params, so it can be overwritten in case the user has specified it.
	opts = append([]TxOption{SetGasLimit(gasLimit), SetFee(fee)}, opts...)

	txBytes, _, err := client.signer.CreatePayForBlobs(account, blobs, opts...)
	if err != nil {
		return nil, err
	}

	return client.broadcastTx(ctx, txBytes, account)
}

// SubmitTx forms a transaction from the provided messages, signs it, and submits it to the chain. TxOptions
// may be provided to set the fee and gas limit.
func (client *TxClient) SubmitTx(ctx context.Context, msgs []sdktypes.Msg, opts ...TxOption) (*TxResponse, error) {
	resp, err := client.BroadcastTx(ctx, msgs, opts...)
	if err != nil {
		return nil, err
	}

	return client.ConfirmTx(ctx, resp.TxHash)
}

func (client *TxClient) BroadcastTx(ctx context.Context, msgs []sdktypes.Msg, opts ...TxOption) (*sdktypes.TxResponse, error) {
	client.mtx.Lock()
	defer client.mtx.Unlock()
	account, err := client.getAccountNameFromMsgs(msgs)
	if err != nil {
		return nil, err
	}

	if err := client.checkAccountLoaded(ctx, account); err != nil {
		return nil, err
	}

	txBuilder, err := client.signer.txBuilder(msgs, opts...)
	if err != nil {
		return nil, err
	}

	hasUserSetFee := false
	for _, coin := range txBuilder.GetTx().GetFee() {
		if coin.Denom == appconsts.BondDenom {
			hasUserSetFee = true
			break
		}
	}

	gasLimit := txBuilder.GetTx().GetGas()
	if gasLimit == 0 {
		if !hasUserSetFee {
			// add at least 1utia as fee to builder as it affects gas calculation.
			txBuilder.SetFeeAmount(sdktypes.NewCoins(sdktypes.NewCoin(appconsts.BondDenom, sdktypes.NewInt(1))))
		}
		gasLimit, err = client.estimateGas(ctx, txBuilder)
		if err != nil {
			return nil, err
		}
		txBuilder.SetGasLimit(gasLimit)
	}

	if !hasUserSetFee {
		fee := int64(math.Ceil(appconsts.DefaultMinGasPrice * float64(gasLimit)))
		txBuilder.SetFeeAmount(sdktypes.NewCoins(sdktypes.NewCoin(appconsts.BondDenom, sdktypes.NewInt(fee))))
	}

	account, _, err = client.signer.signTransaction(txBuilder)
	if err != nil {
		return nil, err
	}

	txBytes, err := client.signer.EncodeTx(txBuilder.GetTx())
	if err != nil {
		return nil, err
	}

	return client.broadcastTx(ctx, txBytes, account)
}

func (client *TxClient) broadcastTx(ctx context.Context, txBytes []byte, signer string) (*sdktypes.TxResponse, error) {
	txClient := sdktx.NewServiceClient(client.grpc)
	resp, err := txClient.BroadcastTx(
		ctx,
		&sdktx.BroadcastTxRequest{
			Mode:    sdktx.BroadcastMode_BROADCAST_MODE_SYNC,
			TxBytes: txBytes,
		},
	)
	if err != nil {
		return nil, err
	}
	if resp.TxResponse.Code != abci.CodeTypeOK {
		if apperrors.IsNonceMismatchCode(resp.TxResponse.Code) {
			// query the account to update the sequence number on-chain for the account
			_, seqNum, err := QueryAccount(ctx, client.grpc, client.registry, client.signer.accounts[signer].address)
			if err != nil {
				return nil, fmt.Errorf("querying account for new sequence number: %w\noriginal tx response: %s", err, resp.TxResponse.RawLog)
			}
			if err := client.signer.SetSequence(signer, seqNum); err != nil {
				return nil, fmt.Errorf("setting sequence: %w", err)
			}
			return client.retryBroadcastingTx(ctx, txBytes)
		}
		broadcastTxErr := &BroadcastTxError{
			TxHash:   resp.TxResponse.TxHash,
			Code:     resp.TxResponse.Code,
			ErrorLog: resp.TxResponse.RawLog,
		}
		return resp.TxResponse, broadcastTxErr
	}

	// after the transaction has been submitted, we can increment the
	// sequence of the signer
	if err := client.signer.IncrementSequence(signer); err != nil {
		return nil, fmt.Errorf("increment sequencing: %w", err)
	}
	return resp.TxResponse, nil
}

// retryBroadcastingTx creates a new transaction by copying over an existing transaction but creates a new signature with the
// new sequence number. It then calls `broadcastTx` and attempts to submit the transaction
func (client *TxClient) retryBroadcastingTx(ctx context.Context, txBytes []byte) (*sdktypes.TxResponse, error) {
	blobTx, isBlobTx, err := blobtx.UnmarshalBlobTx(txBytes)
	if isBlobTx {
		// only check the error if the bytes are supposed to be of type blob tx
		if err != nil {
			return nil, err
		}
		txBytes = blobTx.Tx
	}
	tx, err := client.signer.DecodeTx(txBytes)
	if err != nil {
		return nil, err
	}

	opts := make([]TxOption, 0)
	if granter := tx.FeeGranter(); granter != nil {
		opts = append(opts, SetFeeGranter(granter))
	}
	if payer := tx.FeePayer(); payer != nil {
		opts = append(opts, SetFeePayer(payer))
	}
	if memo := tx.GetMemo(); memo != "" {
		opts = append(opts, SetMemo(memo))
	}
	if fee := tx.GetFee(); fee != nil {
		opts = append(opts, SetFee(fee.AmountOf(appconsts.BondDenom).Uint64()))
	}
	if gas := tx.GetGas(); gas > 0 {
		opts = append(opts, SetGasLimit(gas))
	}

	txBuilder, err := client.signer.txBuilder(tx.GetMsgs(), opts...)
	if err != nil {
		return nil, err
	}
	signer, _, err := client.signer.signTransaction(txBuilder)
	if err != nil {
		return nil, fmt.Errorf("resigning transaction: %w", err)
	}

	newTxBytes, err := client.signer.EncodeTx(txBuilder.GetTx())
	if err != nil {
		return nil, err
	}

	// rewrap the blob tx if it was originally a blob tx
	if isBlobTx {
		newTxBytes, err = blobtx.MarshalBlobTx(newTxBytes, blobTx.Blobs...)
		if err != nil {
			return nil, err
		}
	}

	return client.broadcastTx(ctx, newTxBytes, signer)
}

// ConfirmTx periodically pings the provided node for the commitment of a transaction by its
// hash. It will continually loop until the context is cancelled, the tx is found or an error
// is encountered.
func (client *TxClient) ConfirmTx(ctx context.Context, txHash string) (*TxResponse, error) {
	txClient := tx.NewTxClient(client.grpc)

	pollTicker := time.NewTicker(client.pollTime)
	defer pollTicker.Stop()

	for {
		resp, err := txClient.TxStatus(ctx, &tx.TxStatusRequest{TxId: txHash})
		if err != nil {
			return nil, err
		}

		if resp != nil {
			switch resp.Status {
			case "PENDING":
				// Continue polling if the transaction is still pending
				select {
				case <-ctx.Done():
					return nil, ctx.Err()
				case <-pollTicker.C:
					continue
				}
			case "COMMITTED":
				txResponse := &TxResponse{
					Height: resp.Height,
					TxHash: txHash,
					Code:   resp.ExecutionCode,
				}
				if resp.ExecutionCode != abci.CodeTypeOK {
					executionErr := &ExecutionError{
						TxHash:   txHash,
						Code:     resp.ExecutionCode,
						ErrorLog: resp.Error,
					}
					return nil, executionErr
				}
				return txResponse, nil
<<<<<<< HEAD
			case "EVICTED":
				return &TxResponse{TxHash: txHash}, fmt.Errorf("tx: %s was evicted from the mempool", txHash)
=======
			case core.TxStatusEvicted:
				return nil, fmt.Errorf("tx was evicted from the mempool")
>>>>>>> b9ff23d4
			default:
				return nil, fmt.Errorf("unknown tx: %s", txHash)
			}
		}
	}
}

// EstimateGas simulates the transaction, calculating the amount of gas that was consumed during execution. The final
// result will be multiplied by gasMultiplier(that is set in TxClient)
func (client *TxClient) EstimateGas(ctx context.Context, msgs []sdktypes.Msg, opts ...TxOption) (uint64, error) {
	client.mtx.Lock()
	defer client.mtx.Unlock()

	txBuilder, err := client.signer.txBuilder(msgs, opts...)
	if err != nil {
		return 0, err
	}

	return client.estimateGas(ctx, txBuilder)
}

func (client *TxClient) estimateGas(ctx context.Context, txBuilder client.TxBuilder) (uint64, error) {
	// add at least 1utia as fee to builder as it affects gas calculation.
	txBuilder.SetFeeAmount(sdktypes.NewCoins(sdktypes.NewCoin(appconsts.BondDenom, sdktypes.NewInt(1))))

	_, _, err := client.signer.signTransaction(txBuilder)
	if err != nil {
		return 0, err
	}
	txBytes, err := client.signer.EncodeTx(txBuilder.GetTx())
	if err != nil {
		return 0, err
	}
	resp, err := sdktx.NewServiceClient(client.grpc).Simulate(ctx, &sdktx.SimulateRequest{
		TxBytes: txBytes,
	})
	if err != nil {
		return 0, err
	}

	gasLimit := uint64(float64(resp.GasInfo.GasUsed) * client.gasMultiplier)
	return gasLimit, nil
}

// Account returns an account of the signer from the key name. Also returns a bool if the
// account exists.
// Thread-safe
func (client *TxClient) Account(name string) *Account {
	client.mtx.Lock()
	defer client.mtx.Unlock()
	acc, exists := client.signer.accounts[name]
	if !exists {
		return nil
	}
	return acc.Copy()
}

func (client *TxClient) AccountByAddress(address sdktypes.AccAddress) *Account {
	client.mtx.Lock()
	defer client.mtx.Unlock()
	return client.signer.AccountByAddress(address)
}

func (client *TxClient) DefaultAddress() sdktypes.AccAddress {
	return client.defaultAddress
}

func (client *TxClient) DefaultAccountName() string { return client.defaultAccount }

func (client *TxClient) checkAccountLoaded(ctx context.Context, account string) error {
	if _, exists := client.signer.accounts[account]; exists {
		return nil
	}
	record, err := client.signer.keys.Key(account)
	if err != nil {
		return fmt.Errorf("trying to find account %s on keyring: %w", account, err)
	}
	addr, err := record.GetAddress()
	if err != nil {
		return fmt.Errorf("retrieving address from keyring: %w", err)
	}
	accNum, sequence, err := QueryAccount(ctx, client.grpc, client.registry, addr)
	if err != nil {
		return fmt.Errorf("querying account %s: %w", account, err)
	}
	return client.signer.AddAccount(NewAccount(account, accNum, sequence))
}

func (client *TxClient) getAccountNameFromMsgs(msgs []sdktypes.Msg) (string, error) {
	var addr sdktypes.AccAddress
	for _, msg := range msgs {
		signers := msg.GetSigners()
		if len(signers) != 1 {
			return "", fmt.Errorf("only one signer per transaction supported, got %d", len(signers))
		}
		if addr == nil {
			addr = signers[0]
		}
		if !bytes.Equal(addr, signers[0]) {
			return "", errors.New("not supported: got two different signers across multiple messages")
		}
	}
	record, err := client.signer.keys.KeyByAddress(addr)
	if err != nil {
		return "", err
	}
	return record.Name, nil
}

// Signer exposes the tx clients underlying signer
func (client *TxClient) Signer() *Signer {
	return client.signer
}

func (client *TxClient) SetDefaultGasPrice(price float64) {
	client.mtx.Lock()
	defer client.mtx.Unlock()
	client.defaultGasPrice = price
}

func (client *TxClient) SetGasMultiplier(multiplier float64) {
	client.mtx.Lock()
	defer client.mtx.Unlock()
	client.gasMultiplier = multiplier
}

// QueryMinimumGasPrice queries both the nodes local and network wide
// minimum gas prices, returning the maximum of the two.
func QueryMinimumGasPrice(ctx context.Context, grpcConn *grpc.ClientConn) (float64, error) {
	cfgRsp, err := nodeservice.NewServiceClient(grpcConn).Config(ctx, &nodeservice.ConfigRequest{})
	if err != nil {
		return 0, err
	}

	localMinCoins, err := sdktypes.ParseDecCoins(cfgRsp.MinimumGasPrice)
	if err != nil {
		return 0, err
	}
	localMinPrice := localMinCoins.AmountOf(app.BondDenom).MustFloat64()

	networkMinPrice, err := QueryNetworkMinGasPrice(ctx, grpcConn)
	if err != nil {
		// check if the network version supports a global min gas
		// price using a regex check. If not (i.e. v1) use the
		// local price only
		if strings.Contains(err.Error(), "unknown subspace: minfee") {
			return localMinPrice, nil
		}
		return 0, err
	}

	// return the highest value of the two
	if networkMinPrice > localMinPrice {
		return networkMinPrice, nil
	}
	return localMinPrice, nil
}

func QueryNetworkMinGasPrice(ctx context.Context, grpcConn *grpc.ClientConn) (float64, error) {
	paramsClient := paramtypes.NewQueryClient(grpcConn)
	// NOTE: that we don't prove that this is the correct value
	paramResponse, err := paramsClient.Params(ctx, &paramtypes.QueryParamsRequest{Subspace: minfee.ModuleName, Key: string(minfee.KeyNetworkMinGasPrice)})
	if err != nil {
		return 0, fmt.Errorf("querying params module: %w", err)
	}

	var networkMinPrice float64
	// Value is empty if network min gas price is not supported i.e. v1 state machine.
	if paramResponse.Param.Value != "" {
		networkMinPrice, err = strconv.ParseFloat(strings.Trim(paramResponse.Param.Value, `"`), 64)
		if err != nil {
			return 0, fmt.Errorf("parsing network min gas price: %w", err)
		}
	}
	return networkMinPrice, nil
}<|MERGE_RESOLUTION|>--- conflicted
+++ resolved
@@ -22,7 +22,6 @@
 	sdktx "github.com/cosmos/cosmos-sdk/types/tx"
 	paramtypes "github.com/cosmos/cosmos-sdk/x/params/types/proposal"
 	abci "github.com/tendermint/tendermint/abci/types"
-	"github.com/tendermint/tendermint/rpc/core"
 	"google.golang.org/grpc"
 
 	"github.com/celestiaorg/celestia-app/v3/app"
@@ -493,13 +492,8 @@
 					return nil, executionErr
 				}
 				return txResponse, nil
-<<<<<<< HEAD
 			case "EVICTED":
-				return &TxResponse{TxHash: txHash}, fmt.Errorf("tx: %s was evicted from the mempool", txHash)
-=======
-			case core.TxStatusEvicted:
 				return nil, fmt.Errorf("tx was evicted from the mempool")
->>>>>>> b9ff23d4
 			default:
 				return nil, fmt.Errorf("unknown tx: %s", txHash)
 			}
