--- conflicted
+++ resolved
@@ -186,12 +186,8 @@
 		require.NoError(t, err)
 		_, err = suite.txClient.ConfirmTx(suite.ctx.GoContext(), resp.TxHash)
 		require.Error(t, err)
-<<<<<<< HEAD
 		errorLog := err.(*user.ExecutionError).ErrorLog
 		require.Contains(t, errorLog, "authorization not found")
-=======
-		require.Contains(t, err.Error(), "authorization not found")
->>>>>>> fd36203b
 	})
 
 	t.Run("should success when tx is found immediately", func(t *testing.T) {
