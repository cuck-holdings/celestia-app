package square_test

import (
	"bytes"
	"fmt"
	"testing"

	tmrand "github.com/tendermint/tendermint/libs/rand"

	"github.com/celestiaorg/celestia-app/app"
	"github.com/celestiaorg/celestia-app/app/encoding"
	"github.com/celestiaorg/celestia-app/pkg/appconsts"
	"github.com/celestiaorg/celestia-app/pkg/da"
	"github.com/celestiaorg/celestia-app/pkg/inclusion"
	ns "github.com/celestiaorg/celestia-app/pkg/namespace"
	"github.com/celestiaorg/celestia-app/pkg/shares"
	"github.com/celestiaorg/celestia-app/pkg/square"
	"github.com/celestiaorg/celestia-app/test/util/blobfactory"
	"github.com/celestiaorg/celestia-app/test/util/testnode"
	blob "github.com/celestiaorg/celestia-app/x/blob/types"
	"github.com/celestiaorg/rsmt2d"
	"github.com/stretchr/testify/assert"
	"github.com/stretchr/testify/require"
	coretypes "github.com/tendermint/tendermint/types"
)

func TestSquareConstruction(t *testing.T) {
	rand := tmrand.NewRand()
<<<<<<< HEAD
	encCfg := encoding.MakeConfig(app.ModuleEncodingRegisters...)
	sendTxs := blobfactory.GenerateManyRawSendTxs(encCfg.TxConfig, 250)
	pfbTxs := blobfactory.RandBlobTxs(encCfg.TxConfig.TxEncoder(), rand, 10000, 1, 1024)
=======
	signer, err := testnode.NewOfflineSigner()
	require.NoError(t, err)
	sendTxs := blobfactory.GenerateManyRawSendTxs(signer, 250)
	pfbTxs := blobfactory.RandBlobTxs(signer, rand, 10000, 1, 1024)
>>>>>>> 4e62d2d3
	t.Run("normal transactions after PFB trasactions", func(t *testing.T) {
		txs := append(sendTxs[:5], append(pfbTxs, sendTxs[5:]...)...)
		_, err := square.Construct(coretypes.Txs(txs).ToSliceOfBytes(), appconsts.LatestVersion, appconsts.DefaultSquareSizeUpperBound)
		require.Error(t, err)
	})
	t.Run("not enough space to append transactions", func(t *testing.T) {
		_, err := square.Construct(coretypes.Txs(sendTxs).ToSliceOfBytes(), appconsts.LatestVersion, 2)
		require.Error(t, err)
		_, err = square.Construct(coretypes.Txs(pfbTxs).ToSliceOfBytes(), appconsts.LatestVersion, 2)
		require.Error(t, err)
	})
}

func TestSquareTxShareRange(t *testing.T) {
	type test struct {
		name      string
		txs       [][]byte
		index     int
		wantStart int
		wantEnd   int
		expectErr bool
	}

	txOne := coretypes.Tx{0x1}
	txTwo := coretypes.Tx(bytes.Repeat([]byte{2}, 600))
	txThree := coretypes.Tx(bytes.Repeat([]byte{3}, 1000))

	testCases := []test{
		{
			name:      "txOne occupies shares 0 to 0",
			txs:       [][]byte{txOne},
			index:     0,
			wantStart: 0,
			wantEnd:   1,
			expectErr: false,
		},
		{
			name:      "txTwo occupies shares 0 to 1",
			txs:       [][]byte{txTwo},
			index:     0,
			wantStart: 0,
			wantEnd:   2,
			expectErr: false,
		},
		{
			name:      "txThree occupies shares 0 to 2",
			txs:       [][]byte{txThree},
			index:     0,
			wantStart: 0,
			wantEnd:   3,
			expectErr: false,
		},
		{
			name:      "txThree occupies shares 1 to 3",
			txs:       [][]byte{txOne, txTwo, txThree},
			index:     2,
			wantStart: 1,
			wantEnd:   4,
			expectErr: false,
		},
		{
			name:      "invalid index",
			txs:       [][]byte{txOne, txTwo, txThree},
			index:     3,
			wantStart: 0,
			wantEnd:   0,
			expectErr: true,
		},
	}

	for _, tc := range testCases {
		t.Run(tc.name, func(t *testing.T) {
			shareRange, err := square.TxShareRange(tc.txs, tc.index, appconsts.LatestVersion)
			if tc.expectErr {
				require.Error(t, err)
			} else {
				require.NoError(t, err)
			}
			require.Equal(t, tc.wantStart, shareRange.Start)
			require.Equal(t, tc.wantEnd, shareRange.End)
		})
	}
}

// generateBlobTxsWithNamespaces will generate len(namespaces) BlobTxs with
// len(blobSizes[i]) number of blobs per BlobTx. Note: not suitable for using in
// prepare or process proposal, as the signatures will be invalid since this
// does not query for relevant account numbers or sequences.
func generateBlobTxsWithNamespaces(t *testing.T, namespaces []ns.Namespace, blobSizes [][]int) [][]byte {
	encCfg := encoding.MakeConfig(app.ModuleEncodingRegisters...)
	const acc = "signer"
	kr, _ := testnode.NewKeyring(acc)
	return blobfactory.ManyMultiBlobTx(
		t,
		encCfg.TxConfig,
		kr,
		"chainid",
		blobfactory.Repeat(acc, len(blobSizes)),
		blobfactory.Repeat(blobfactory.AccountInfo{}, len(blobSizes)),
		blobfactory.NestedBlobs(t, namespaces, blobSizes),
	)
}

// The "_Flaky" suffix indicates that the test may fail non-deterministically especially when executed in CI.
func TestSquareBlobShareRange_Flaky(t *testing.T) {
<<<<<<< HEAD
	encCfg := encoding.MakeConfig(app.ModuleEncodingRegisters...)
	rand := tmrand.NewRand()
	txs := blobfactory.RandBlobTxsRandomlySized(encCfg.TxConfig.TxEncoder(), rand, 10, 1000, 10).ToSliceOfBytes()
=======
	rand := tmrand.NewRand()
	signer, err := testnode.NewOfflineSigner()
	require.NoError(t, err)
	txs := blobfactory.RandBlobTxsRandomlySized(signer, rand, 10, 1000, 10).ToSliceOfBytes()
>>>>>>> 4e62d2d3

	builder, err := square.NewBuilder(appconsts.DefaultSquareSizeUpperBound, appconsts.LatestVersion, txs...)
	require.NoError(t, err)

	dataSquare, err := builder.Export()
	require.NoError(t, err)

	for pfbIdx, tx := range txs {
		blobTx, isBlobTx := coretypes.UnmarshalBlobTx(tx)
		require.True(t, isBlobTx)
		for blobIdx := range blobTx.Blobs {
			shareRange, err := square.BlobShareRange(txs, pfbIdx, blobIdx, appconsts.LatestVersion)
			require.NoError(t, err)
			blobShares := dataSquare[shareRange.Start:shareRange.End]
			blobSharesBytes, err := rawData(blobShares)
			require.NoError(t, err)
			require.True(t, bytes.Contains(blobSharesBytes, blobTx.Blobs[blobIdx].Data))
		}
	}

	// error on out of bounds cases
	_, err = square.BlobShareRange(txs, -1, 0, appconsts.LatestVersion)
	require.Error(t, err)

	_, err = square.BlobShareRange(txs, 0, -1, appconsts.LatestVersion)
	require.Error(t, err)

	_, err = square.BlobShareRange(txs, 10, 0, appconsts.LatestVersion)
	require.Error(t, err)

	_, err = square.BlobShareRange(txs, 0, 10, appconsts.LatestVersion)
	require.Error(t, err)
}

func TestSquareDeconstruct(t *testing.T) {
	rand := tmrand.NewRand()
	encCfg := encoding.MakeConfig(app.ModuleEncodingRegisters...)
	t.Run("ConstructDeconstructParity", func(t *testing.T) {
		// 8192 -> square size 128
		for _, numTxs := range []int{2, 128, 1024, 8192} {
			t.Run(fmt.Sprintf("%d", numTxs), func(t *testing.T) {
<<<<<<< HEAD
				txs := generateOrderedTxs(rand, numTxs/2, numTxs/2, 1, 800)
=======
				signer, err := testnode.NewOfflineSigner()
				require.NoError(t, err)
				txs := generateOrderedTxs(signer, rand, numTxs/2, numTxs/2, 1, 800)
>>>>>>> 4e62d2d3
				dataSquare, err := square.Construct(txs, appconsts.LatestVersion, appconsts.DefaultSquareSizeUpperBound)
				require.NoError(t, err)
				recomputedTxs, err := square.Deconstruct(dataSquare, encCfg.TxConfig.TxDecoder())
				require.NoError(t, err)
				require.Equal(t, txs, recomputedTxs.ToSliceOfBytes())
			})
		}
	})
	t.Run("NoPFBs", func(t *testing.T) {
		const numTxs = 10
<<<<<<< HEAD
		txs := coretypes.Txs(blobfactory.GenerateManyRawSendTxs(encCfg.TxConfig, numTxs)).ToSliceOfBytes()
=======
		signer, err := testnode.NewOfflineSigner()
		require.NoError(t, err)
		txs := coretypes.Txs(blobfactory.GenerateManyRawSendTxs(signer, numTxs)).ToSliceOfBytes()
>>>>>>> 4e62d2d3
		dataSquare, err := square.Construct(txs, appconsts.LatestVersion, appconsts.DefaultSquareSizeUpperBound)
		require.NoError(t, err)
		recomputedTxs, err := square.Deconstruct(dataSquare, encCfg.TxConfig.TxDecoder())
		require.NoError(t, err)
		require.Equal(t, txs, recomputedTxs.ToSliceOfBytes())
	})
	t.Run("PFBsOnly", func(t *testing.T) {
<<<<<<< HEAD
		txs := blobfactory.RandBlobTxs(encCfg.TxConfig.TxEncoder(), rand, 100, 1, 1024).ToSliceOfBytes()
=======
		signer, err := testnode.NewOfflineSigner()
		require.NoError(t, err)
		txs := blobfactory.RandBlobTxs(signer, rand, 100, 1, 1024).ToSliceOfBytes()
>>>>>>> 4e62d2d3
		dataSquare, err := square.Construct(txs, appconsts.LatestVersion, appconsts.DefaultSquareSizeUpperBound)
		require.NoError(t, err)
		recomputedTxs, err := square.Deconstruct(dataSquare, encCfg.TxConfig.TxDecoder())
		require.NoError(t, err)
		require.Equal(t, txs, recomputedTxs.ToSliceOfBytes())
	})
	t.Run("EmptySquare", func(t *testing.T) {
		tx, err := square.Deconstruct(square.EmptySquare(), encCfg.TxConfig.TxDecoder())
		require.NoError(t, err)
		require.Equal(t, coretypes.Txs{}, tx)
	})
}

func TestSquareShareCommitments(t *testing.T) {
	const numTxs = 10
	rand := tmrand.NewRand()
<<<<<<< HEAD
	txs := generateOrderedTxs(rand, numTxs, numTxs, 3, 800)
=======
	signer, err := testnode.NewOfflineSigner()
	require.NoError(t, err)
	txs := generateOrderedTxs(signer, rand, numTxs, numTxs, 3, 800)
>>>>>>> 4e62d2d3
	builder, err := square.NewBuilder(appconsts.DefaultSquareSizeUpperBound, appconsts.LatestVersion, txs...)
	require.NoError(t, err)

	dataSquare, err := builder.Export()
	require.NoError(t, err)

	cacher := inclusion.NewSubtreeCacher(uint64(dataSquare.Size()))
	eds, err := rsmt2d.ComputeExtendedDataSquare(shares.ToBytes(dataSquare), appconsts.DefaultCodec(), cacher.Constructor)
	require.NoError(t, err)
	dah, err := da.NewDataAvailabilityHeader(eds)
	require.NoError(t, err)
	decoder := encoding.MakeConfig(app.ModuleEncodingRegisters...).TxConfig.TxDecoder()

	for pfbIndex := 0; pfbIndex < numTxs; pfbIndex++ {
		wpfb, err := builder.GetWrappedPFB(pfbIndex + numTxs)
		require.NoError(t, err)
		tx, err := decoder(wpfb.Tx)
		require.NoError(t, err)

		pfb, ok := tx.GetMsgs()[0].(*blob.MsgPayForBlobs)
		require.True(t, ok)

		for blobIndex, shareIndex := range wpfb.ShareIndexes {
			commitment, err := inclusion.GetCommitment(cacher, dah, int(shareIndex), shares.SparseSharesNeeded(pfb.BlobSizes[blobIndex]), appconsts.DefaultSubtreeRootThreshold)
			require.NoError(t, err)
			require.Equal(t, pfb.ShareCommitments[blobIndex], commitment)
		}
	}
}

func TestSize(t *testing.T) {
	type test struct {
		input  int
		expect int
	}
	tests := []test{
		{input: 0, expect: appconsts.MinSquareSize},
		{input: 1, expect: appconsts.MinSquareSize},
		{input: 64, expect: 8},
		{input: 100, expect: 16},
		{input: 1000, expect: 32},
		{input: appconsts.DefaultSquareSizeUpperBound * appconsts.DefaultSquareSizeUpperBound, expect: appconsts.DefaultSquareSizeUpperBound},
		{input: appconsts.DefaultSquareSizeUpperBound*appconsts.DefaultSquareSizeUpperBound + 1, expect: appconsts.DefaultSquareSizeUpperBound * 2},
	}
	for i, tt := range tests {
		res := square.Size(tt.input)
		assert.Equal(t, tt.expect, res, i)
		assert.True(t, shares.IsPowerOfTwo(res))
	}
}<|MERGE_RESOLUTION|>--- conflicted
+++ resolved
@@ -26,16 +26,10 @@
 
 func TestSquareConstruction(t *testing.T) {
 	rand := tmrand.NewRand()
-<<<<<<< HEAD
-	encCfg := encoding.MakeConfig(app.ModuleEncodingRegisters...)
-	sendTxs := blobfactory.GenerateManyRawSendTxs(encCfg.TxConfig, 250)
-	pfbTxs := blobfactory.RandBlobTxs(encCfg.TxConfig.TxEncoder(), rand, 10000, 1, 1024)
-=======
 	signer, err := testnode.NewOfflineSigner()
 	require.NoError(t, err)
 	sendTxs := blobfactory.GenerateManyRawSendTxs(signer, 250)
 	pfbTxs := blobfactory.RandBlobTxs(signer, rand, 10000, 1, 1024)
->>>>>>> 4e62d2d3
 	t.Run("normal transactions after PFB trasactions", func(t *testing.T) {
 		txs := append(sendTxs[:5], append(pfbTxs, sendTxs[5:]...)...)
 		_, err := square.Construct(coretypes.Txs(txs).ToSliceOfBytes(), appconsts.LatestVersion, appconsts.DefaultSquareSizeUpperBound)
@@ -141,16 +135,10 @@
 
 // The "_Flaky" suffix indicates that the test may fail non-deterministically especially when executed in CI.
 func TestSquareBlobShareRange_Flaky(t *testing.T) {
-<<<<<<< HEAD
-	encCfg := encoding.MakeConfig(app.ModuleEncodingRegisters...)
-	rand := tmrand.NewRand()
-	txs := blobfactory.RandBlobTxsRandomlySized(encCfg.TxConfig.TxEncoder(), rand, 10, 1000, 10).ToSliceOfBytes()
-=======
 	rand := tmrand.NewRand()
 	signer, err := testnode.NewOfflineSigner()
 	require.NoError(t, err)
 	txs := blobfactory.RandBlobTxsRandomlySized(signer, rand, 10, 1000, 10).ToSliceOfBytes()
->>>>>>> 4e62d2d3
 
 	builder, err := square.NewBuilder(appconsts.DefaultSquareSizeUpperBound, appconsts.LatestVersion, txs...)
 	require.NoError(t, err)
@@ -192,13 +180,9 @@
 		// 8192 -> square size 128
 		for _, numTxs := range []int{2, 128, 1024, 8192} {
 			t.Run(fmt.Sprintf("%d", numTxs), func(t *testing.T) {
-<<<<<<< HEAD
-				txs := generateOrderedTxs(rand, numTxs/2, numTxs/2, 1, 800)
-=======
 				signer, err := testnode.NewOfflineSigner()
 				require.NoError(t, err)
 				txs := generateOrderedTxs(signer, rand, numTxs/2, numTxs/2, 1, 800)
->>>>>>> 4e62d2d3
 				dataSquare, err := square.Construct(txs, appconsts.LatestVersion, appconsts.DefaultSquareSizeUpperBound)
 				require.NoError(t, err)
 				recomputedTxs, err := square.Deconstruct(dataSquare, encCfg.TxConfig.TxDecoder())
@@ -209,13 +193,9 @@
 	})
 	t.Run("NoPFBs", func(t *testing.T) {
 		const numTxs = 10
-<<<<<<< HEAD
-		txs := coretypes.Txs(blobfactory.GenerateManyRawSendTxs(encCfg.TxConfig, numTxs)).ToSliceOfBytes()
-=======
 		signer, err := testnode.NewOfflineSigner()
 		require.NoError(t, err)
 		txs := coretypes.Txs(blobfactory.GenerateManyRawSendTxs(signer, numTxs)).ToSliceOfBytes()
->>>>>>> 4e62d2d3
 		dataSquare, err := square.Construct(txs, appconsts.LatestVersion, appconsts.DefaultSquareSizeUpperBound)
 		require.NoError(t, err)
 		recomputedTxs, err := square.Deconstruct(dataSquare, encCfg.TxConfig.TxDecoder())
@@ -223,13 +203,9 @@
 		require.Equal(t, txs, recomputedTxs.ToSliceOfBytes())
 	})
 	t.Run("PFBsOnly", func(t *testing.T) {
-<<<<<<< HEAD
-		txs := blobfactory.RandBlobTxs(encCfg.TxConfig.TxEncoder(), rand, 100, 1, 1024).ToSliceOfBytes()
-=======
 		signer, err := testnode.NewOfflineSigner()
 		require.NoError(t, err)
 		txs := blobfactory.RandBlobTxs(signer, rand, 100, 1, 1024).ToSliceOfBytes()
->>>>>>> 4e62d2d3
 		dataSquare, err := square.Construct(txs, appconsts.LatestVersion, appconsts.DefaultSquareSizeUpperBound)
 		require.NoError(t, err)
 		recomputedTxs, err := square.Deconstruct(dataSquare, encCfg.TxConfig.TxDecoder())
@@ -246,13 +222,9 @@
 func TestSquareShareCommitments(t *testing.T) {
 	const numTxs = 10
 	rand := tmrand.NewRand()
-<<<<<<< HEAD
-	txs := generateOrderedTxs(rand, numTxs, numTxs, 3, 800)
-=======
 	signer, err := testnode.NewOfflineSigner()
 	require.NoError(t, err)
 	txs := generateOrderedTxs(signer, rand, numTxs, numTxs, 3, 800)
->>>>>>> 4e62d2d3
 	builder, err := square.NewBuilder(appconsts.DefaultSquareSizeUpperBound, appconsts.LatestVersion, txs...)
 	require.NoError(t, err)
 
