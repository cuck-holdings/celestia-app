--- conflicted
+++ resolved
@@ -14,11 +14,7 @@
 // provided should be the namespace and shareVersion of the blob that precedes
 // this padding in the data square.
 func NamespacePaddingShare(ns appns.Namespace, shareVersion uint8) (Share, error) {
-<<<<<<< HEAD
-	b, err := NewBuilder(ns, shareVersion, true).Init()
-=======
 	b, err := NewBuilder(ns, shareVersion, true)
->>>>>>> 4e62d2d3
 	if err != nil {
 		return Share{}, err
 	}
