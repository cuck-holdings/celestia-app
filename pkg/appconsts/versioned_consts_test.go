--- conflicted
+++ resolved
@@ -49,8 +49,6 @@
 			version:  v2.Version,
 			expected: v2.GlobalMinGasPrice,
 		},
-<<<<<<< HEAD
-=======
 		{
 			version:  v1.Version,
 			expected: v2.GlobalMinGasPrice,
@@ -59,7 +57,6 @@
 			version:  testground.Version,
 			expected: v2.GlobalMinGasPrice,
 		},
->>>>>>> 44ca7316
 	}
 
 	for _, tc := range testCases {
