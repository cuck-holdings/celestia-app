--- conflicted
+++ resolved
@@ -1,11 +1,7 @@
 package appconsts
 
 import (
-<<<<<<< HEAD
-	testground "github.com/celestiaorg/celestia-app/pkg/appconsts/testground"
-=======
 	"github.com/celestiaorg/celestia-app/pkg/appconsts/testground"
->>>>>>> ad91a5b2
 	v1 "github.com/celestiaorg/celestia-app/pkg/appconsts/v1"
 )
 
@@ -32,10 +28,7 @@
 	switch v {
 	case testground.Version:
 		return testground.SquareSizeUpperBound
-<<<<<<< HEAD
-=======
 	// There is currently only a single square size upper bound.
->>>>>>> ad91a5b2
 	default:
 		return v1.SquareSizeUpperBound
 	}
