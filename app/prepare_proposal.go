--- conflicted
+++ resolved
@@ -32,9 +32,6 @@
 		ante.DefaultSigVerificationGasConsumer,
 		app.IBCKeeper,
 	)
-<<<<<<< HEAD
-	txs := FilterTxs(sdkCtx, handler, app.txConfig, req.BlockData.Txs)
-=======
 
 	var txs [][]byte
 	// This if statement verifies whether the preparation of the proposal
@@ -54,7 +51,6 @@
 	} else {
 		txs = FilterTxs(sdkCtx, handler, app.txConfig, req.BlockData.Txs)
 	}
->>>>>>> 4e62d2d3
 
 	// build the square from the set of valid and prioritised transactions.
 	// The txs returned are the ones used in the square and block
