package app_test

import (
	"bytes"
	"fmt"
	"testing"

	"github.com/celestiaorg/celestia-app/x/blob/types"
	"github.com/stretchr/testify/assert"
	"github.com/stretchr/testify/require"
	abci "github.com/tendermint/tendermint/abci/types"
	tmrand "github.com/tendermint/tendermint/libs/rand"
	tmproto "github.com/tendermint/tendermint/proto/tendermint/types"
	coretypes "github.com/tendermint/tendermint/types"

	"github.com/celestiaorg/celestia-app/app"
	"github.com/celestiaorg/celestia-app/app/encoding"
	"github.com/celestiaorg/celestia-app/pkg/appconsts"
	"github.com/celestiaorg/celestia-app/pkg/da"
	appns "github.com/celestiaorg/celestia-app/pkg/namespace"
	"github.com/celestiaorg/celestia-app/pkg/shares"
	"github.com/celestiaorg/celestia-app/pkg/square"
	testutil "github.com/celestiaorg/celestia-app/test/util"
	"github.com/celestiaorg/celestia-app/test/util/blobfactory"
	"github.com/celestiaorg/celestia-app/test/util/testfactory"
)

func TestProcessProposal(t *testing.T) {
	encConf := encoding.MakeConfig(app.ModuleEncodingRegisters...)
	accounts := testfactory.GenerateAccounts(6)
	testApp, kr := testutil.SetupTestAppWithGenesisValSet(app.DefaultConsensusParams(), accounts...)
	infos := queryAccountInfo(testApp, accounts, kr)
	signer := types.GenerateKeyringSigner(t, accounts[0])

	enc := encConf.TxConfig.TxEncoder()

	// create 4 single blob blobTxs that are signed with valid account numbers
	// and sequences
	blobTxs := blobfactory.ManyMultiBlobTx(
		t, enc, kr, testutil.ChainID, accounts[:4], infos[:4],
		blobfactory.NestedBlobs(
			t,
			appns.RandomBlobNamespaces(tmrand.NewRand(), 4),
			[][]int{{100}, {1000}, {420}, {300}},
		),
	)

	// create 3 MsgSend transactions that are signed with valid account numbers
	// and sequences
	sendTxs := testutil.SendTxsWithAccounts(
		t, testApp, enc, kr, 1000, accounts[0], accounts[len(accounts)-3:], testutil.ChainID,
	)

	// block with all blobs included
	validData := func() *tmproto.Data {
		return &tmproto.Data{
			Txs: blobTxs[:3],
		}
	}

	mixedData := validData()
	mixedData.Txs = append(coretypes.Txs(sendTxs).ToSliceOfBytes(), mixedData.Txs...)

	// create an invalid block by adding an otherwise valid PFB, but an invalid
	// signature since there's no account
	badSigBlobTx := testutil.RandBlobTxsWithManualSequence(
		t, enc, kr, 1000, 1, false, testutil.ChainID, accounts[:1], 1, 1, true,
	)[0]

	blobTxWithInvalidNonce := testutil.RandBlobTxsWithManualSequence(
		t, enc, kr, 1000, 1, false, testutil.ChainID, accounts[:1], 1, 3, false,
	)[0]

	ns1 := appns.MustNewV0(bytes.Repeat([]byte{1}, appns.NamespaceVersionZeroIDSize))
	invalidNamespace, err := appns.New(appns.NamespaceVersionZero, bytes.Repeat([]byte{1}, appns.NamespaceVersionZeroIDSize))
	// expect an error because the input is invalid: it doesn't contain the namespace version zero prefix.
	assert.Error(t, err)
	data := bytes.Repeat([]byte{1}, 13)

	type test struct {
		name           string
		input          *tmproto.Data
		mutator        func(*tmproto.Data)
		expectedResult abci.ResponseProcessProposal_Result
	}

	tests := []test{
		{
			name:           "valid untouched data",
			input:          validData(),
			mutator:        func(d *tmproto.Data) {},
			expectedResult: abci.ResponseProcessProposal_ACCEPT,
		},
		{
			name:  "removed first blob tx",
			input: validData(),
			mutator: func(d *tmproto.Data) {
				d.Txs = d.Txs[1:]
			},
			expectedResult: abci.ResponseProcessProposal_REJECT,
		},
		{
			name:  "added an extra blob tx",
			input: validData(),
			mutator: func(d *tmproto.Data) {
				d.Txs = append(d.Txs, blobTxs[3])
			},
			expectedResult: abci.ResponseProcessProposal_REJECT,
		},
		{
			name:  "modified a blobTx",
			input: validData(),
			mutator: func(d *tmproto.Data) {
				blobTx, _ := coretypes.UnmarshalBlobTx(blobTxs[0])
				blobTx.Blobs[0] = &tmproto.Blob{
					NamespaceId:      ns1.ID,
					Data:             data,
					NamespaceVersion: uint32(ns1.Version),
					ShareVersion:     uint32(appconsts.ShareVersionZero),
				}
				blobTxBytes, _ := blobTx.Marshal()
				d.Txs[0] = blobTxBytes
			},
			expectedResult: abci.ResponseProcessProposal_REJECT,
		},
		{
			name:  "invalid namespace TailPadding",
			input: validData(),
			mutator: func(d *tmproto.Data) {
				blobTx, _ := coretypes.UnmarshalBlobTx(blobTxs[0])
				blobTx.Blobs[0] = &tmproto.Blob{
					NamespaceId:      appns.TailPaddingNamespace.ID,
					Data:             data,
					NamespaceVersion: uint32(appns.TailPaddingNamespace.Version),
					ShareVersion:     uint32(appconsts.ShareVersionZero),
				}
				blobTxBytes, _ := blobTx.Marshal()
				d.Txs[0] = blobTxBytes
			},
			expectedResult: abci.ResponseProcessProposal_REJECT,
		},
		{
			name:  "invalid namespace TxNamespace",
			input: validData(),
			mutator: func(d *tmproto.Data) {
				blobTx, _ := coretypes.UnmarshalBlobTx(blobTxs[0])
				blobTx.Blobs[0] = &tmproto.Blob{
					NamespaceId:      appns.TxNamespace.ID,
					Data:             data,
					NamespaceVersion: uint32(appns.TxNamespace.Version),
					ShareVersion:     uint32(appconsts.ShareVersionZero),
				}
				blobTxBytes, _ := blobTx.Marshal()
				d.Txs[0] = blobTxBytes
			},
			expectedResult: abci.ResponseProcessProposal_REJECT,
		},
		{
			name:  "invalid namespace ParityShares",
			input: validData(),
			mutator: func(d *tmproto.Data) {
				blobTx, _ := coretypes.UnmarshalBlobTx(blobTxs[0])
				blobTx.Blobs[0] = &tmproto.Blob{
					NamespaceId:      appns.ParitySharesNamespace.ID,
					Data:             data,
					NamespaceVersion: uint32(appns.ParitySharesNamespace.Version),
					ShareVersion:     uint32(appconsts.ShareVersionZero),
				}
				blobTxBytes, _ := blobTx.Marshal()
				d.Txs[0] = blobTxBytes
			},
			expectedResult: abci.ResponseProcessProposal_REJECT,
		},
		{
			name:  "invalid blob namespace",
			input: validData(),
			mutator: func(d *tmproto.Data) {
				blobTx, _ := coretypes.UnmarshalBlobTx(blobTxs[0])
				blobTx.Blobs[0] = &tmproto.Blob{
					NamespaceId:      invalidNamespace.ID,
					Data:             data,
					ShareVersion:     uint32(appconsts.ShareVersionZero),
					NamespaceVersion: uint32(invalidNamespace.Version),
				}
				blobTxBytes, _ := blobTx.Marshal()
				d.Txs[0] = blobTxBytes
			},
			expectedResult: abci.ResponseProcessProposal_REJECT,
		},
		{
			name:  "pfb namespace version does not match blob",
			input: validData(),
<<<<<<< HEAD
			mutator: func(d *core.Data) {
=======
			mutator: func(d *tmproto.Data) {
>>>>>>> 30c50a08
				blobTx, _ := coretypes.UnmarshalBlobTx(blobTxs[0])
				blobTx.Blobs[0].NamespaceVersion = appns.NamespaceVersionMax
				blobTxBytes, _ := blobTx.Marshal()
				d.Txs[0] = blobTxBytes
				d.Hash = calculateNewDataHash(t, d.Txs)
			},
			expectedResult: abci.ResponseProcessProposal_REJECT,
		},
		{
			name:  "invalid namespace in index wrapper tx",
			input: validData(),
			mutator: func(d *tmproto.Data) {
				encCfg := encoding.MakeConfig(app.ModuleEncodingRegisters...)
				index := 4
				tx, blob := blobfactory.IndexWrappedTxWithInvalidNamespace(t, encCfg.TxConfig.TxEncoder(), tmrand.NewRand(), signer, 0, 0, uint32(index))
				blobTx, err := coretypes.MarshalBlobTx(tx, &blob)
				require.NoError(t, err)

				// Replace the data with new contents
				d.Txs = [][]byte{blobTx}

				// Erasure code the data to update the data root so this doesn't doesn't fail on an incorrect data root.
				d.Hash = calculateNewDataHash(t, d.Txs)
			},
			expectedResult: abci.ResponseProcessProposal_REJECT,
		},
		{
			name:  "swap blobTxs",
			input: validData(),
<<<<<<< HEAD
			mutator: func(d *core.Data) {
=======
			mutator: func(d *tmproto.Data) {
>>>>>>> 30c50a08
				// swapping the order will cause the data root to be different
				d.Txs[0], d.Txs[1], d.Txs[2] = d.Txs[1], d.Txs[2], d.Txs[0]
			},
			expectedResult: abci.ResponseProcessProposal_REJECT,
		},
		{
			name:  "PFB without blobTx",
			input: validData(),
			mutator: func(d *tmproto.Data) {
				btx, _ := coretypes.UnmarshalBlobTx(blobTxs[3])
				d.Txs = append(d.Txs, btx.Tx)
			},
			expectedResult: abci.ResponseProcessProposal_REJECT,
		},
		{
			name:  "undecodable tx",
			input: validData(),
			mutator: func(d *tmproto.Data) {
				d.Txs = append(d.Txs, tmrand.Bytes(300))
			},
			expectedResult: abci.ResponseProcessProposal_REJECT,
		},
		{
			name:  "incorrectly sorted; send tx after pfb",
			input: mixedData,
<<<<<<< HEAD
			mutator: func(d *core.Data) {
=======
			mutator: func(d *tmproto.Data) {
>>>>>>> 30c50a08
				// swap txs at index 2 and 3 (essentially swapping a PFB with a normal tx)
				d.Txs[3], d.Txs[2] = d.Txs[2], d.Txs[3]
			},
			expectedResult: abci.ResponseProcessProposal_REJECT,
		},
		{
			name:  "included pfb with bad signature",
			input: validData(),
			mutator: func(d *tmproto.Data) {
				d.Txs = append(d.Txs, badSigBlobTx)
				d.Hash = calculateNewDataHash(t, d.Txs)
			},
			expectedResult: abci.ResponseProcessProposal_REJECT,
		},
		{
			name:  "included pfb with incorrect nonce",
			input: validData(),
<<<<<<< HEAD
			mutator: func(d *core.Data) {
=======
			mutator: func(d *tmproto.Data) {
>>>>>>> 30c50a08
				d.Txs = append(d.Txs, blobTxWithInvalidNonce)
				d.Hash = calculateNewDataHash(t, d.Txs)
			},
			expectedResult: abci.ResponseProcessProposal_REJECT,
		},
		{
			name: "tampered sequence start",
			input: &tmproto.Data{
				Txs: coretypes.Txs(sendTxs).ToSliceOfBytes(),
			},
			mutator: func(d *tmproto.Data) {
				dataSquare, err := square.Construct(d.Txs, appconsts.LatestVersion, appconsts.DefaultSquareSizeUpperBound)
				require.NoError(t, err)

				b := shares.NewEmptyBuilder().ImportRawShare(dataSquare[1].ToBytes())
				b.FlipSequenceStart()
				updatedShare, err := b.Build()
				require.NoError(t, err)
				dataSquare[1] = *updatedShare

				eds, err := da.ExtendShares(shares.ToBytes(dataSquare))
				require.NoError(t, err)

				dah := da.NewDataAvailabilityHeader(eds)
				// replace the hash of the prepare proposal response with the hash of a data
				// square with a tampered sequence start indicator
				d.Hash = dah.Hash()
			},
			expectedResult: abci.ResponseProcessProposal_REJECT,
		},
	}

	for _, tt := range tests {
		t.Run(tt.name, func(t *testing.T) {
			resp := testApp.PrepareProposal(abci.RequestPrepareProposal{
				BlockData: tt.input,
			})
			require.Equal(t, len(tt.input.Txs), len(resp.BlockData.Txs))
			tt.mutator(resp.BlockData)
			res := testApp.ProcessProposal(abci.RequestProcessProposal{
				BlockData: resp.BlockData,
<<<<<<< HEAD
				Header: core.Header{
=======
				Header: tmproto.Header{
>>>>>>> 30c50a08
					Height:   1,
					DataHash: resp.BlockData.Hash,
				},
			})
			assert.Equal(t, tt.expectedResult, res.Result, fmt.Sprintf("expected %v, got %v", tt.expectedResult, res.Result))
		})
	}
}

func calculateNewDataHash(t *testing.T, txs [][]byte) []byte {
	dataSquare, err := square.Construct(txs, appconsts.LatestVersion, appconsts.DefaultSquareSizeUpperBound)
	require.NoError(t, err)
	eds, err := da.ExtendShares(shares.ToBytes(dataSquare))
	require.NoError(t, err)
	dah := da.NewDataAvailabilityHeader(eds)
	return dah.Hash()
}<|MERGE_RESOLUTION|>--- conflicted
+++ resolved
@@ -190,11 +190,7 @@
 		{
 			name:  "pfb namespace version does not match blob",
 			input: validData(),
-<<<<<<< HEAD
-			mutator: func(d *core.Data) {
-=======
-			mutator: func(d *tmproto.Data) {
->>>>>>> 30c50a08
+			mutator: func(d *tmproto.Data) {
 				blobTx, _ := coretypes.UnmarshalBlobTx(blobTxs[0])
 				blobTx.Blobs[0].NamespaceVersion = appns.NamespaceVersionMax
 				blobTxBytes, _ := blobTx.Marshal()
@@ -224,11 +220,7 @@
 		{
 			name:  "swap blobTxs",
 			input: validData(),
-<<<<<<< HEAD
-			mutator: func(d *core.Data) {
-=======
-			mutator: func(d *tmproto.Data) {
->>>>>>> 30c50a08
+			mutator: func(d *tmproto.Data) {
 				// swapping the order will cause the data root to be different
 				d.Txs[0], d.Txs[1], d.Txs[2] = d.Txs[1], d.Txs[2], d.Txs[0]
 			},
@@ -254,11 +246,7 @@
 		{
 			name:  "incorrectly sorted; send tx after pfb",
 			input: mixedData,
-<<<<<<< HEAD
-			mutator: func(d *core.Data) {
-=======
-			mutator: func(d *tmproto.Data) {
->>>>>>> 30c50a08
+			mutator: func(d *tmproto.Data) {
 				// swap txs at index 2 and 3 (essentially swapping a PFB with a normal tx)
 				d.Txs[3], d.Txs[2] = d.Txs[2], d.Txs[3]
 			},
@@ -276,11 +264,7 @@
 		{
 			name:  "included pfb with incorrect nonce",
 			input: validData(),
-<<<<<<< HEAD
-			mutator: func(d *core.Data) {
-=======
-			mutator: func(d *tmproto.Data) {
->>>>>>> 30c50a08
+			mutator: func(d *tmproto.Data) {
 				d.Txs = append(d.Txs, blobTxWithInvalidNonce)
 				d.Hash = calculateNewDataHash(t, d.Txs)
 			},
@@ -322,11 +306,7 @@
 			tt.mutator(resp.BlockData)
 			res := testApp.ProcessProposal(abci.RequestProcessProposal{
 				BlockData: resp.BlockData,
-<<<<<<< HEAD
-				Header: core.Header{
-=======
 				Header: tmproto.Header{
->>>>>>> 30c50a08
 					Height:   1,
 					DataHash: resp.BlockData.Hash,
 				},
