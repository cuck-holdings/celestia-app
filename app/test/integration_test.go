--- conflicted
+++ resolved
@@ -56,31 +56,15 @@
 		s.accounts[i] = tmrand.Str(20)
 	}
 
-<<<<<<< HEAD
-	cctx, _, _ := testnode.NewNetwork(
-		t,
-		testnode.DefaultParams(),
-		testnode.DefaultTendermintConfig(),
-		testnode.DefaultAppConfig(),
-		s.accounts,
-	)
+	cfg := testnode.DefaultConfig().WithAccounts(s.accounts)
+
+	cctx, _, _ := testnode.NewNetwork(t, cfg)
 
 	s.cctx = cctx
 	s.ecfg = encoding.MakeConfig(app.ModuleEncodingRegisters...)
 
 	require.NoError(t, cctx.WaitForNextBlock())
 
-=======
-	cfg := testnode.DefaultConfig().WithAccounts(s.accounts)
-
-	cctx, _, _ := testnode.NewNetwork(t, cfg)
-
-	s.cctx = cctx
-	s.ecfg = encoding.MakeConfig(app.ModuleEncodingRegisters...)
-
-	require.NoError(t, cctx.WaitForNextBlock())
-
->>>>>>> 30c50a08
 	for _, acc := range s.accounts {
 		signer := blobtypes.NewKeyringSigner(s.cctx.Keyring, acc, s.cctx.ChainID)
 		err := signer.QueryAccountNumber(s.cctx.GoContext(), s.cctx.GRPCClient)
@@ -95,10 +79,7 @@
 	equallySized1MbTxGen := func(c client.Context) []coretypes.Tx {
 		return blobfactory.RandBlobTxsWithAccounts(
 			s.ecfg.TxConfig.TxEncoder(),
-<<<<<<< HEAD
-=======
 			tmrand.NewRand(),
->>>>>>> 30c50a08
 			s.cctx.Keyring,
 			c.GRPCClient,
 			950000,
@@ -115,10 +96,7 @@
 	randMultiBlob1MbTxGen := func(c client.Context) []coretypes.Tx {
 		return blobfactory.RandBlobTxsWithAccounts(
 			s.ecfg.TxConfig.TxEncoder(),
-<<<<<<< HEAD
-=======
 			tmrand.NewRand(),
->>>>>>> 30c50a08
 			s.cctx.Keyring,
 			c.GRPCClient,
 			200000, // 200 KiB
@@ -136,10 +114,7 @@
 	randoTxGen := func(c client.Context) []coretypes.Tx {
 		return blobfactory.RandBlobTxsWithAccounts(
 			s.ecfg.TxConfig.TxEncoder(),
-<<<<<<< HEAD
-=======
 			tmrand.NewRand(),
->>>>>>> 30c50a08
 			s.cctx.Keyring,
 			c.GRPCClient,
 			50000,
@@ -298,10 +273,7 @@
 
 	blobTx := blobfactory.RandBlobTxsWithAccounts(
 		s.ecfg.TxConfig.TxEncoder(),
-<<<<<<< HEAD
-=======
 		tmrand.NewRand(),
->>>>>>> 30c50a08
 		s.cctx.Keyring,
 		s.cctx.GRPCClient,
 		int(100000),
@@ -325,10 +297,7 @@
 	// generate 100 randomly sized txs (max size == 100kb)
 	txs := blobfactory.RandBlobTxsWithAccounts(
 		s.ecfg.TxConfig.TxEncoder(),
-<<<<<<< HEAD
-=======
 		tmrand.NewRand(),
->>>>>>> 30c50a08
 		s.cctx.Keyring,
 		s.cctx.GRPCClient,
 		100000,
@@ -377,8 +346,6 @@
 		)
 		require.NoError(t, err)
 		require.NoError(t, blobProof.Validate(blockRes.Block.DataHash))
-<<<<<<< HEAD
-=======
 	}
 }
 
@@ -404,6 +371,5 @@
 		require.NoError(t, err)
 		require.True(t, app.IsEmptyBlock(blockRes.Block.Data, blockRes.Block.Header.Version.App))
 		ExtendBlobTest(t, blockRes.Block)
->>>>>>> 30c50a08
 	}
 }