--- conflicted
+++ resolved
@@ -28,7 +28,6 @@
 	blobtypes "github.com/celestiaorg/celestia-app/x/blob/types"
 
 	sdk "github.com/cosmos/cosmos-sdk/types"
-	sdktx "github.com/cosmos/cosmos-sdk/types/tx"
 	abci "github.com/tendermint/tendermint/abci/types"
 	tmrand "github.com/tendermint/tendermint/libs/rand"
 	tmproto "github.com/tendermint/tendermint/proto/tendermint/types"
@@ -88,7 +87,6 @@
 			950000,
 			1,
 			false,
-			s.cctx.ChainID,
 			s.accounts[:20],
 		)
 	}
@@ -105,7 +103,6 @@
 			200000, // 200 KB
 			3,
 			false,
-			s.cctx.ChainID,
 			s.accounts[20:40],
 		)
 	}
@@ -123,7 +120,6 @@
 			50000,
 			8,
 			true,
-			s.cctx.ChainID,
 			s.accounts[40:120],
 		)
 	}
@@ -262,21 +258,10 @@
 			// 20) so we wait a few blocks for the txs to clear
 			require.NoError(t, s.cctx.WaitForBlocks(3))
 
-<<<<<<< HEAD
 			addr := testnode.GetAddress(s.cctx.Keyring, s.accounts[141])
 			signer, err := user.SetupSigner(s.cctx.GoContext(), s.cctx.Keyring, s.cctx.GRPCClient, addr, s.ecfg)
+			require.NoError(t, err)
 			res, err := signer.SubmitPayForBlob(context.TODO(), []*blobtypes.Blob{tc.blob, tc.blob}, tc.opts...)
-=======
-			signer := blobtypes.NewKeyringSigner(s.cctx.Keyring, s.accounts[141], s.cctx.ChainID)
-			res, err := blob.SubmitPayForBlob(
-				context.TODO(),
-				signer,
-				s.cctx.GRPCClient,
-				sdktx.BroadcastMode_BROADCAST_MODE_BLOCK,
-				[]*blobtypes.Blob{tc.blob, tc.blob},
-				tc.opts...,
-			)
->>>>>>> 376132aa
 			require.NoError(t, err)
 			require.NotNil(t, res)
 			require.Equal(t, abci.CodeTypeOK, res.Code, res.Logs)
@@ -295,7 +280,6 @@
 		int(100000),
 		1,
 		false,
-		s.cctx.ChainID,
 		s.accounts[140:],
 	)
 
@@ -319,7 +303,6 @@
 		100000,
 		1,
 		true,
-		s.cctx.ChainID,
 		s.accounts[120:140],
 	)
 
@@ -433,25 +416,11 @@
 
 	for _, tc := range testCases {
 		s.Run(tc.name, func() {
-<<<<<<< HEAD
 			addr := testnode.GetAddress(s.cctx.Keyring, s.accounts[141])
 
 			signer, err := user.SetupSigner(s.cctx.GoContext(), s.cctx.Keyring, s.cctx.GRPCClient, addr, s.ecfg)
-			options := []user.TxOption{user.SetGasLimit(1_000_000_000)}
-			res, err := signer.SubmitPayForBlob(s.cctx.GoContext(), []*blobtypes.Blob{tc.blob}, options...)
-=======
-			signer := blobtypes.NewKeyringSigner(s.cctx.Keyring, s.accounts[141], s.cctx.ChainID)
-			options := []blobtypes.TxBuilderOption{blobtypes.SetGasLimit(1_000_000_000)}
-			res, err := blob.SubmitPayForBlob(
-				context.TODO(),
-				signer,
-				s.cctx.GRPCClient,
-				sdktx.BroadcastMode_BROADCAST_MODE_BLOCK,
-				[]*blobtypes.Blob{tc.blob},
-				options...,
-			)
->>>>>>> 376132aa
-
+			require.NoError(t, err)
+			res, err := signer.SubmitPayForBlob(s.cctx.GoContext(), []*blobtypes.Blob{tc.blob}, user.SetGasLimit(1_000_000_000))
 			require.NoError(t, err)
 			require.NotNil(t, res)
 			require.Equal(t, tc.txResponseCode, res.Code, res.Logs)
