package app_test

import (
	"testing"

	"github.com/celestiaorg/celestia-app/app"
	"github.com/celestiaorg/celestia-app/app/encoding"
	"github.com/celestiaorg/celestia-app/pkg/appconsts"
	testutil "github.com/celestiaorg/celestia-app/test/util"
	"github.com/stretchr/testify/require"
	abci "github.com/tendermint/tendermint/abci/types"
	tmrand "github.com/tendermint/tendermint/libs/rand"
	core "github.com/tendermint/tendermint/proto/tendermint/types"
	"github.com/tendermint/tendermint/proto/tendermint/version"
	coretypes "github.com/tendermint/tendermint/types"
)

// TestPrepareProposalConsistency produces blocks with random data using
// PrepareProposal and then tests those blocks by calling ProcessProposal. All
// blocks produced by PrepareProposal should be accepted by ProcessProposal. It
// doesn't use the standard go tools for fuzzing as those tools only support
// fuzzing limited types, instead we repeatedly create random blocks using
// various square sizes.
func TestPrepareProposalConsistency(t *testing.T) {
	if testing.Short() {
		t.Skip("skipping TestPrepareProposalConsistency in short mode.")
	}
	encConf := encoding.MakeConfig(app.ModuleEncodingRegisters...)
	accounts := make([]string, 1100) // 1000 for creating blob txs, 100 for creating send txs
	for i := range accounts {
		accounts[i] = tmrand.Str(20)
	}
	maxShareCount := int64(appconsts.DefaultSquareSizeUpperBound * appconsts.DefaultSquareSizeUpperBound)

	type test struct {
		name                   string
		count, blobCount, size int
		iterations             int
	}
	tests := []test{
		// running these tests more than once in CI will sometimes timout, so we
		// have to run them each once per square size. However, we can run these
		// more locally by increasing the iterations.
		{"many small single share single blob transactions", 1000, 1, 400, 1},
		{"one hundred normal sized single blob transactions", 100, 1, 400000, 1},
		{"many single share multi-blob transactions", 1000, 100, 400, 1},
		{"one hundred normal sized multi-blob transactions", 100, 4, 400000, 1},
	}

	type testSize struct {
		name             string
		maxBytes         int64
		govMaxSquareSize int
	}
	sizes := []testSize{
		{
			"default (should be 64 as of mainnet)",
			appconsts.DefaultMaxBytes,
			appconsts.DefaultGovMaxSquareSize,
		},
		{
			"max",
			maxShareCount * appconsts.ContinuationSparseShareContentSize,
			appconsts.DefaultSquareSizeUpperBound,
		},
		{
			"larger MaxBytes than SquareSize",
			maxShareCount * appconsts.ContinuationSparseShareContentSize,
			appconsts.DefaultGovMaxSquareSize,
		},
		{
			"smaller MaxBytes than SquareSize",
			32 * 32 * appconsts.ContinuationSparseShareContentSize,
			appconsts.DefaultGovMaxSquareSize,
		},
	}

	// run the above test case for each square size the specified number of
	// iterations
	for _, size := range sizes {
		// setup a new application with different MaxBytes consensus parameter
		// values.
		cparams := app.DefaultConsensusParams()
		cparams.Block.MaxBytes = size.maxBytes

		testApp, kr := testutil.SetupTestAppWithGenesisValSet(cparams, accounts...)
<<<<<<< HEAD
=======

		sendTxCount := 100
>>>>>>> 4e62d2d3

		for _, tt := range tests {
			t.Run(tt.name, func(t *testing.T) {
				// repeat the test multiple times with random data each
				// iteration.
				for i := 0; i < tt.iterations; i++ {
					txs := testutil.RandBlobTxsWithAccounts(
						t,
						testApp,
						encConf.TxConfig,
						kr,
						tt.size,
						tt.count,
						true,
						testutil.ChainID,
						accounts[:tt.count],
					)
					// create 100 send transactions
					sendTxs := testutil.SendTxsWithAccounts(
						t,
						testApp,
						encConf.TxConfig,
						kr,
						1000,
						accounts[0],
						accounts[len(accounts)-sendTxCount:],
						testutil.ChainID,
					)
					txs = append(txs, sendTxs...)
					resp := testApp.PrepareProposal(abci.RequestPrepareProposal{
						BlockData: &core.Data{
							Txs: coretypes.Txs(txs).ToSliceOfBytes(),
						},
						ChainId: testutil.ChainID,
					})

					// check that the square size is smaller than or equal to
					// the specified size
					require.LessOrEqual(t, resp.BlockData.SquareSize, uint64(size.govMaxSquareSize))

					res := testApp.ProcessProposal(abci.RequestProcessProposal{
						BlockData: resp.BlockData,
						Header: core.Header{
							DataHash: resp.BlockData.Hash,
							ChainID:  testutil.ChainID,
							Version:  version.Consensus{App: appconsts.LatestVersion},
							Height:   testApp.LastBlockHeight() + 1,
						},
					},
					)
					require.Equal(t, abci.ResponseProcessProposal_ACCEPT, res.Result)
					// At least all of the send transactions and one blob tx
					// should make it into the block. This should be expected to
					// change if PFB transactions are not separated and put into
					// their own namespace
					require.GreaterOrEqual(t, len(resp.BlockData.Txs), sendTxCount+1)
				}
			})
		}
	}
}<|MERGE_RESOLUTION|>--- conflicted
+++ resolved
@@ -84,11 +84,8 @@
 		cparams.Block.MaxBytes = size.maxBytes
 
 		testApp, kr := testutil.SetupTestAppWithGenesisValSet(cparams, accounts...)
-<<<<<<< HEAD
-=======
 
 		sendTxCount := 100
->>>>>>> 4e62d2d3
 
 		for _, tt := range tests {
 			t.Run(tt.name, func(t *testing.T) {
