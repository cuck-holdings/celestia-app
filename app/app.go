package app

import (
	"io"
	"os"
	"path/filepath"

	"github.com/celestiaorg/celestia-app/x/mint"
	mintkeeper "github.com/celestiaorg/celestia-app/x/mint/keeper"
	minttypes "github.com/celestiaorg/celestia-app/x/mint/types"
	dbm "github.com/cometbft/cometbft-db"
	abci "github.com/cometbft/cometbft/abci/types"
	tmjson "github.com/cometbft/cometbft/libs/json"
	"github.com/cometbft/cometbft/libs/log"
	tmos "github.com/cometbft/cometbft/libs/os"
	"github.com/cosmos/cosmos-sdk/baseapp"
	"github.com/cosmos/cosmos-sdk/client"
	nodeservice "github.com/cosmos/cosmos-sdk/client/grpc/node"
	"github.com/cosmos/cosmos-sdk/client/grpc/tmservice"
	"github.com/cosmos/cosmos-sdk/codec"
	"github.com/cosmos/cosmos-sdk/codec/types"
	"github.com/cosmos/cosmos-sdk/server/api"
	"github.com/cosmos/cosmos-sdk/server/config"
	servertypes "github.com/cosmos/cosmos-sdk/server/types"
	storetypes "github.com/cosmos/cosmos-sdk/store/types"
	sdk "github.com/cosmos/cosmos-sdk/types"
	"github.com/cosmos/cosmos-sdk/types/module"
	"github.com/cosmos/cosmos-sdk/version"
	"github.com/cosmos/cosmos-sdk/x/auth"
	authkeeper "github.com/cosmos/cosmos-sdk/x/auth/keeper"
	"github.com/cosmos/cosmos-sdk/x/auth/posthandler"
	authtx "github.com/cosmos/cosmos-sdk/x/auth/tx"
	authtypes "github.com/cosmos/cosmos-sdk/x/auth/types"
	"github.com/cosmos/cosmos-sdk/x/auth/vesting"
	vestingtypes "github.com/cosmos/cosmos-sdk/x/auth/vesting/types"
	"github.com/cosmos/cosmos-sdk/x/authz"
	authzkeeper "github.com/cosmos/cosmos-sdk/x/authz/keeper"
	authzmodule "github.com/cosmos/cosmos-sdk/x/authz/module"
	"github.com/cosmos/cosmos-sdk/x/bank"
	bankkeeper "github.com/cosmos/cosmos-sdk/x/bank/keeper"
	banktypes "github.com/cosmos/cosmos-sdk/x/bank/types"
	"github.com/cosmos/cosmos-sdk/x/capability"
	capabilitykeeper "github.com/cosmos/cosmos-sdk/x/capability/keeper"
	capabilitytypes "github.com/cosmos/cosmos-sdk/x/capability/types"
	"github.com/cosmos/cosmos-sdk/x/consensus"
	consensusparamkeeper "github.com/cosmos/cosmos-sdk/x/consensus/keeper"
	consensusparamtypes "github.com/cosmos/cosmos-sdk/x/consensus/types"
	"github.com/cosmos/cosmos-sdk/x/crisis"
	crisiskeeper "github.com/cosmos/cosmos-sdk/x/crisis/keeper"
	crisistypes "github.com/cosmos/cosmos-sdk/x/crisis/types"
	distr "github.com/cosmos/cosmos-sdk/x/distribution"
	distrkeeper "github.com/cosmos/cosmos-sdk/x/distribution/keeper"
	distrtypes "github.com/cosmos/cosmos-sdk/x/distribution/types"
	"github.com/cosmos/cosmos-sdk/x/evidence"
	evidencekeeper "github.com/cosmos/cosmos-sdk/x/evidence/keeper"
	evidencetypes "github.com/cosmos/cosmos-sdk/x/evidence/types"
	"github.com/cosmos/cosmos-sdk/x/feegrant"
	feegrantkeeper "github.com/cosmos/cosmos-sdk/x/feegrant/keeper"
	feegrantmodule "github.com/cosmos/cosmos-sdk/x/feegrant/module"
	"github.com/cosmos/cosmos-sdk/x/genutil"
	genutiltypes "github.com/cosmos/cosmos-sdk/x/genutil/types"
	"github.com/cosmos/cosmos-sdk/x/gov"
	govkeeper "github.com/cosmos/cosmos-sdk/x/gov/keeper"
	govtypes "github.com/cosmos/cosmos-sdk/x/gov/types"
	oldgovtypes "github.com/cosmos/cosmos-sdk/x/gov/types/v1beta1"
	"github.com/cosmos/cosmos-sdk/x/params"
	paramskeeper "github.com/cosmos/cosmos-sdk/x/params/keeper"
	paramstypes "github.com/cosmos/cosmos-sdk/x/params/types"
	paramproposal "github.com/cosmos/cosmos-sdk/x/params/types/proposal"
	"github.com/cosmos/cosmos-sdk/x/slashing"
	slashingkeeper "github.com/cosmos/cosmos-sdk/x/slashing/keeper"
	slashingtypes "github.com/cosmos/cosmos-sdk/x/slashing/types"
	"github.com/cosmos/cosmos-sdk/x/staking"
	stakingkeeper "github.com/cosmos/cosmos-sdk/x/staking/keeper"
	stakingtypes "github.com/cosmos/cosmos-sdk/x/staking/types"
	sdkupgradekeeper "github.com/cosmos/cosmos-sdk/x/upgrade/keeper"
	sdkupgradetypes "github.com/cosmos/cosmos-sdk/x/upgrade/types"
	"github.com/cosmos/ibc-go/v7/modules/apps/transfer"
	ibctransferkeeper "github.com/cosmos/ibc-go/v7/modules/apps/transfer/keeper"
	ibctransfertypes "github.com/cosmos/ibc-go/v7/modules/apps/transfer/types"
	ibc "github.com/cosmos/ibc-go/v7/modules/core"
	ibcclient "github.com/cosmos/ibc-go/v7/modules/core/02-client"
	ibcclienttypes "github.com/cosmos/ibc-go/v7/modules/core/02-client/types"
	ibcporttypes "github.com/cosmos/ibc-go/v7/modules/core/05-port/types"
	ibcexported "github.com/cosmos/ibc-go/v7/modules/core/exported"
	ibckeeper "github.com/cosmos/ibc-go/v7/modules/core/keeper"
	"github.com/spf13/cast"

	"github.com/celestiaorg/celestia-app/app/ante"
	"github.com/celestiaorg/celestia-app/app/encoding"
	"github.com/celestiaorg/celestia-app/pkg/appconsts"
	blobmodule "github.com/celestiaorg/celestia-app/x/blob"
	blobmodulekeeper "github.com/celestiaorg/celestia-app/x/blob/keeper"
	blobmoduletypes "github.com/celestiaorg/celestia-app/x/blob/types"
	"github.com/celestiaorg/celestia-app/x/paramfilter"
	"github.com/celestiaorg/celestia-app/x/tokenfilter"
	appupgrade "github.com/celestiaorg/celestia-app/x/upgrade"

	qgbmodule "github.com/celestiaorg/celestia-app/x/qgb"
	qgbmodulekeeper "github.com/celestiaorg/celestia-app/x/qgb/keeper"
	qgbmoduletypes "github.com/celestiaorg/celestia-app/x/qgb/types"
	ibctestingtypes "github.com/cosmos/ibc-go/v7/testing/types"
)

const (
	AccountAddressPrefix = "celestia"
	Name                 = "celestia-app"
	// BondDenom defines the native staking token denomination.
	BondDenom = appconsts.BondDenom
	// BondDenomAlias defines an alias for BondDenom.
	BondDenomAlias = "microtia"
	// DisplayDenom defines the name, symbol, and display value of the Celestia token.
	DisplayDenom = "TIA"
)

// These constants are derived from the above variables.
// These are the ones we will want to use in the code, based on
// any overrides above.
var (
	// Bech32PrefixAccAddr defines the Bech32 prefix of an account's address.
	Bech32PrefixAccAddr = AccountAddressPrefix
	// Bech32PrefixAccPub defines the Bech32 prefix of an account's public key.
	Bech32PrefixAccPub = AccountAddressPrefix + sdk.PrefixPublic
	// Bech32PrefixValAddr defines the Bech32 prefix of a validator's operator address.
	Bech32PrefixValAddr = AccountAddressPrefix + sdk.PrefixValidator + sdk.PrefixOperator
	// Bech32PrefixValPub defines the Bech32 prefix of a validator's operator public key.
	Bech32PrefixValPub = AccountAddressPrefix + sdk.PrefixValidator + sdk.PrefixOperator + sdk.PrefixPublic
	// Bech32PrefixConsAddr defines the Bech32 prefix of a consensus node address.
	Bech32PrefixConsAddr = AccountAddressPrefix + sdk.PrefixValidator + sdk.PrefixConsensus
	// Bech32PrefixConsPub defines the Bech32 prefix of a consensus node public key.
	Bech32PrefixConsPub = AccountAddressPrefix + sdk.PrefixValidator + sdk.PrefixConsensus + sdk.PrefixPublic
)

var (
	// DefaultNodeHome default home directories for the application daemon
	DefaultNodeHome string

	// ModuleBasics defines the module BasicManager is in charge of setting up basic,
	// non-dependant module elements, such as codec registration
	// and genesis verification.
	ModuleBasics = module.NewBasicManager(
		auth.AppModuleBasic{},
		genutil.AppModuleBasic{},
		bankModule{},
		capability.AppModuleBasic{},
		stakingModule{},
		mintModule{},
		distr.AppModuleBasic{},
		newGovModule(),
		params.AppModuleBasic{},
		crisisModule{},
		slashingModule{},
		authzmodule.AppModuleBasic{},
		feegrantmodule.AppModuleBasic{},
		ibcModule{},
		evidence.AppModuleBasic{},
		transfer.AppModuleBasic{},
		vesting.AppModuleBasic{},
		consensus.AppModuleBasic{},
		blobmodule.AppModuleBasic{},
		qgbmodule.AppModuleBasic{},
	)

	// ModuleEncodingRegisters keeps track of all the module methods needed to
	// register interfaces and specific type to encoding config
	ModuleEncodingRegisters = extractRegisters(ModuleBasics, appupgrade.TypeRegister{})

	// module account permissions
	maccPerms = map[string][]string{
		authtypes.FeeCollectorName:     nil,
		distrtypes.ModuleName:          nil,
		govtypes.ModuleName:            {authtypes.Burner},
		minttypes.ModuleName:           {authtypes.Minter},
		stakingtypes.BondedPoolName:    {authtypes.Burner, authtypes.Staking},
		stakingtypes.NotBondedPoolName: {authtypes.Burner, authtypes.Staking},
		ibctransfertypes.ModuleName:    {authtypes.Minter, authtypes.Burner},
	}
)

var _ servertypes.Application = (*App)(nil)

func init() {
	userHomeDir := os.Getenv("CELESTIA_HOME")

	if userHomeDir == "" {
		var err error
		userHomeDir, err = os.UserHomeDir()
		if err != nil {
			panic(err)
		}
	}

	DefaultNodeHome = filepath.Join(userHomeDir, "."+Name)
}

// App extends an ABCI application, but with most of its parameters exported.
// They are exported for convenience in creating helper functions, as object
// capabilities aren't needed for testing.
type App struct {
	*baseapp.BaseApp

	legacyAmino       *codec.LegacyAmino
	appCodec          codec.Codec
	interfaceRegistry types.InterfaceRegistry
	txConfig          client.TxConfig

	invCheckPeriod uint

	// keys to access the substores
	keys    map[string]*storetypes.KVStoreKey
	tkeys   map[string]*storetypes.TransientStoreKey
	memKeys map[string]*storetypes.MemoryStoreKey

	// keepers
	AccountKeeper         authkeeper.AccountKeeper
	BankKeeper            bankkeeper.Keeper
	AuthzKeeper           authzkeeper.Keeper
	CapabilityKeeper      *capabilitykeeper.Keeper
	StakingKeeper         *stakingkeeper.Keeper
	SlashingKeeper        slashingkeeper.Keeper
	MintKeeper            mintkeeper.Keeper
	DistrKeeper           distrkeeper.Keeper
	GovKeeper             govkeeper.Keeper
	CrisisKeeper          *crisiskeeper.Keeper
	UpgradeKeeper         *sdkupgradekeeper.Keeper
	ParamsKeeper          paramskeeper.Keeper
	IBCKeeper             *ibckeeper.Keeper // IBC Keeper must be a pointer in the app, so we can SetRouter on it correctly
	EvidenceKeeper        evidencekeeper.Keeper
	TransferKeeper        ibctransferkeeper.Keeper
	FeeGrantKeeper        feegrantkeeper.Keeper
	ConsensusParamsKeeper consensusparamkeeper.Keeper

	// make scoped keepers public for test purposes
	ScopedIBCKeeper      capabilitykeeper.ScopedKeeper
	ScopedTransferKeeper capabilitykeeper.ScopedKeeper

	BlobKeeper blobmodulekeeper.Keeper
	QgbKeeper  qgbmodulekeeper.Keeper

	// the module manager
	mm *module.Manager
}

// New returns a reference to an initialized celestia app.
func New(
	logger log.Logger,
	db dbm.DB,
	traceStore io.Writer,
	loadLatest bool,
	skipUpgradeHeights map[int64]bool,
	homePath string,
	invCheckPeriod uint,
	encodingConfig encoding.Config,
	appOpts servertypes.AppOptions,
	baseAppOptions ...func(*baseapp.BaseApp),
) *App {
	appCodec := encodingConfig.Codec
	cdc := encodingConfig.Amino
	interfaceRegistry := encodingConfig.InterfaceRegistry

	bApp := baseapp.NewBaseApp(Name, logger, db, encodingConfig.TxConfig.TxDecoder(), baseAppOptions...)
	bApp.SetCommitMultiStoreTracer(traceStore)
	bApp.SetVersion(version.Version)
	bApp.SetInterfaceRegistry(interfaceRegistry)

	keys := sdk.NewKVStoreKeys(
		authtypes.StoreKey, authzkeeper.StoreKey, banktypes.StoreKey, stakingtypes.StoreKey,
		minttypes.StoreKey, distrtypes.StoreKey, slashingtypes.StoreKey,
		govtypes.StoreKey, paramstypes.StoreKey, sdkupgradetypes.StoreKey, feegrant.StoreKey,
		evidencetypes.StoreKey, capabilitytypes.StoreKey,
		blobmoduletypes.StoreKey,
		qgbmoduletypes.StoreKey,
		ibctransfertypes.StoreKey,
		ibcexported.StoreKey,
	)
	tkeys := sdk.NewTransientStoreKeys(paramstypes.TStoreKey)
	memKeys := sdk.NewMemoryStoreKeys(capabilitytypes.MemStoreKey)
	govAddrs := authtypes.NewModuleAddress(govtypes.ModuleName).String()

	app := &App{
		BaseApp:           bApp,
		appCodec:          appCodec,
		interfaceRegistry: interfaceRegistry,
		txConfig:          encodingConfig.TxConfig,
		invCheckPeriod:    invCheckPeriod,
		keys:              keys,
		tkeys:             tkeys,
		memKeys:           memKeys,
	}

	app.ParamsKeeper = initParamsKeeper(appCodec, cdc, keys[paramstypes.StoreKey], tkeys[paramstypes.TStoreKey])

	// set the BaseApp's parameter store
	app.ConsensusParamsKeeper = consensusparamkeeper.NewKeeper(appCodec, keys[consensusparamtypes.StoreKey], authtypes.NewModuleAddress(govtypes.ModuleName).String())
	bApp.SetParamStore(&app.ConsensusParamsKeeper)

	// add capability keeper and ScopeToModule for ibc module
	app.CapabilityKeeper = capabilitykeeper.NewKeeper(appCodec, keys[capabilitytypes.StoreKey], memKeys[capabilitytypes.MemStoreKey])

	// grant capabilities for the ibc and ibc-transfer modules
	scopedIBCKeeper := app.CapabilityKeeper.ScopeToModule(ibcexported.ModuleName)
	scopedTransferKeeper := app.CapabilityKeeper.ScopeToModule(ibctransfertypes.ModuleName)

	// add keepers
	app.AccountKeeper = authkeeper.NewAccountKeeper(
		appCodec, keys[authtypes.StoreKey], authtypes.ProtoBaseAccount, maccPerms, sdk.GetConfig().GetBech32AccountAddrPrefix(), govAddrs,
	)
	app.BankKeeper = bankkeeper.NewBaseKeeper(
		appCodec, keys[banktypes.StoreKey], app.AccountKeeper, BlockedAddresses(), govAddrs,
	)
	app.AuthzKeeper = authzkeeper.NewKeeper(
		keys[authzkeeper.StoreKey], appCodec, bApp.MsgServiceRouter(), app.AccountKeeper,
	)
	app.StakingKeeper = stakingkeeper.NewKeeper(
		appCodec, keys[stakingtypes.StoreKey], app.AccountKeeper, app.BankKeeper, authtypes.NewModuleAddress(govtypes.ModuleName).String(),
	)
	app.MintKeeper = mintkeeper.NewKeeper(
		appCodec,
		keys[minttypes.StoreKey],
		app.StakingKeeper,
		app.AccountKeeper,
		app.BankKeeper,
		authtypes.FeeCollectorName,
	)
	app.DistrKeeper = distrkeeper.NewKeeper(
		appCodec, keys[distrtypes.StoreKey], app.AccountKeeper, app.BankKeeper,
		app.StakingKeeper, authtypes.FeeCollectorName, govAddrs,
	)
	app.SlashingKeeper = slashingkeeper.NewKeeper(
		appCodec, cdc, keys[slashingtypes.StoreKey], app.StakingKeeper, govAddrs,
	)
	app.CrisisKeeper = crisiskeeper.NewKeeper(appCodec, keys[crisistypes.StoreKey], invCheckPeriod,
		app.BankKeeper, authtypes.FeeCollectorName, govAddrs)

	app.FeeGrantKeeper = feegrantkeeper.NewKeeper(appCodec, keys[feegrant.StoreKey], app.AccountKeeper)
	app.UpgradeKeeper = sdkupgradekeeper.NewKeeper(skipUpgradeHeights, keys[sdkupgradetypes.StoreKey], appCodec, homePath, app.BaseApp, govAddrs)

	app.QgbKeeper = *qgbmodulekeeper.NewKeeper(
		appCodec,
		keys[qgbmoduletypes.StoreKey],
		app.GetSubspace(qgbmoduletypes.ModuleName),
		app.StakingKeeper,
	)
	qgbmod := qgbmodule.NewAppModule(appCodec, app.QgbKeeper)

	// register the staking hooks
	// NOTE: stakingKeeper above is passed by reference, so that it will contain these hooks
	app.StakingKeeper.SetHooks(
		stakingtypes.NewMultiStakingHooks(app.DistrKeeper.Hooks(), app.SlashingKeeper.Hooks(), app.QgbKeeper.Hooks()),
	)

	// Create IBC Keeper
	app.IBCKeeper = ibckeeper.NewKeeper(
		appCodec, keys[ibcexported.StoreKey], app.GetSubspace(ibcexported.ModuleName), app.StakingKeeper, app.UpgradeKeeper, scopedIBCKeeper,
	)

	// Create Transfer Keepers
	tokenFilterKeeper := tokenfilter.NewKeeper(app.IBCKeeper.ChannelKeeper)
	app.TransferKeeper = ibctransferkeeper.NewKeeper(
		appCodec, keys[ibctransfertypes.StoreKey], app.GetSubspace(ibctransfertypes.ModuleName),
		tokenFilterKeeper, app.IBCKeeper.ChannelKeeper, &app.IBCKeeper.PortKeeper,
		app.AccountKeeper, app.BankKeeper, scopedTransferKeeper,
	)
	transferModule := transfer.NewAppModule(app.TransferKeeper)

	// transfer stack contains (from top to bottom):
	// - Token Filter
	// - Transfer
	var transferStack ibcporttypes.IBCModule
	transferStack = transfer.NewIBCModule(app.TransferKeeper)
	transferStack = tokenfilter.NewIBCMiddleware(transferStack)

	// Create evidence Keeper for to register the IBC light client misbehaviour evidence route
	evidenceKeeper := evidencekeeper.NewKeeper(
		appCodec, keys[evidencetypes.StoreKey], app.StakingKeeper, app.SlashingKeeper,
	)
	// If evidence needs to be handled for the app, set routes in router here and seal
	app.EvidenceKeeper = *evidenceKeeper

	govConfig := govtypes.DefaultConfig()

	app.GovKeeper = *govkeeper.NewKeeper(
		appCodec, keys[govtypes.StoreKey], app.AccountKeeper, app.BankKeeper,
		app.StakingKeeper, bApp.MsgServiceRouter(), govConfig, govAddrs,
	)
	paramBlockList := paramfilter.NewParamBlockList(app.BlockedParams()...)

	// register the proposal types
	govRouter := oldgovtypes.NewRouter()
	govRouter.AddRoute(paramproposal.RouterKey, paramBlockList.GovHandler(app.ParamsKeeper)).
		AddRoute(ibcclienttypes.RouterKey, ibcclient.NewClientProposalHandler(app.IBCKeeper.ClientKeeper))
	app.GovKeeper.SetLegacyRouter(govRouter)

	app.BlobKeeper = *blobmodulekeeper.NewKeeper(
		appCodec,
		keys[blobmoduletypes.StoreKey],
		keys[blobmoduletypes.MemStoreKey],
		app.GetSubspace(blobmoduletypes.ModuleName),
	)
	blobmod := blobmodule.NewAppModule(appCodec, app.BlobKeeper)

	// Create static IBC router, add transfer route, then set and seal it
	ibcRouter := ibcporttypes.NewRouter()
	ibcRouter.AddRoute(ibctransfertypes.ModuleName, transferStack)
	app.IBCKeeper.SetRouter(ibcRouter)

	/****  Module Options ****/

	// NOTE: we may consider parsing `appOpts` inside module constructors. For the moment
	// we prefer to be more strict in what arguments the modules expect.
	skipGenesisInvariants := cast.ToBool(appOpts.Get(crisis.FlagSkipGenesisInvariants))

	// NOTE: Any module instantiated in the module manager that is later modified
	// must be passed by reference here.

	app.mm = module.NewManager(
		genutil.NewAppModule(
			app.AccountKeeper, app.StakingKeeper, app.BaseApp.DeliverTx,
			encodingConfig.TxConfig,
		),
		auth.NewAppModule(appCodec, app.AccountKeeper, nil, app.GetSubspace(authtypes.ModuleName)),
		vesting.NewAppModule(app.AccountKeeper, app.BankKeeper),
		bank.NewAppModule(appCodec, app.BankKeeper, app.AccountKeeper, app.GetSubspace(banktypes.ModuleName)),
		capability.NewAppModule(appCodec, *app.CapabilityKeeper, false),
		feegrantmodule.NewAppModule(appCodec, app.AccountKeeper, app.BankKeeper, app.FeeGrantKeeper, app.interfaceRegistry),
		crisis.NewAppModule(app.CrisisKeeper, skipGenesisInvariants, app.GetSubspace(crisistypes.ModuleName)),
		gov.NewAppModule(appCodec, &app.GovKeeper, app.AccountKeeper, app.BankKeeper, app.GetSubspace(govtypes.ModuleName)),
		mint.NewAppModule(appCodec, app.MintKeeper, app.AccountKeeper),
		slashing.NewAppModule(appCodec, app.SlashingKeeper, app.AccountKeeper, app.BankKeeper, app.StakingKeeper, app.GetSubspace(slashingtypes.ModuleName)),
		distr.NewAppModule(appCodec, app.DistrKeeper, app.AccountKeeper, app.BankKeeper, app.StakingKeeper, app.GetSubspace(distrtypes.ModuleName)),
		staking.NewAppModule(appCodec, app.StakingKeeper, app.AccountKeeper, app.BankKeeper, app.GetSubspace(stakingtypes.ModuleName)),
		evidence.NewAppModule(app.EvidenceKeeper),
		authzmodule.NewAppModule(appCodec, app.AuthzKeeper, app.AccountKeeper, app.BankKeeper, app.interfaceRegistry),
		ibc.NewAppModule(app.IBCKeeper),
		params.NewAppModule(app.ParamsKeeper),
		consensus.NewAppModule(appCodec, app.ConsensusParamsKeeper),
		transferModule,
		blobmod,
		qgbmod,
	)

	// During begin block slashing happens after distr.BeginBlocker so that
	// there is nothing left over in the validator fee pool, so as to keep the
	// CanWithdrawInvariant invariant.
	// NOTE: staking module is required if HistoricalEntries param > 0
	app.mm.SetOrderBeginBlockers(
		capabilitytypes.ModuleName,
		minttypes.ModuleName,
		distrtypes.ModuleName,
		slashingtypes.ModuleName,
		evidencetypes.ModuleName,
		stakingtypes.ModuleName,
		ibcexported.ModuleName,
		ibctransfertypes.ModuleName,
		feegrant.ModuleName,
		authtypes.ModuleName,
		banktypes.ModuleName,
		crisistypes.ModuleName,
		govtypes.ModuleName,
		genutiltypes.ModuleName,
		blobmoduletypes.ModuleName,
		qgbmoduletypes.ModuleName,
		paramstypes.ModuleName,
		authz.ModuleName,
		vestingtypes.ModuleName,
		consensusparamtypes.ModuleName,
	)

	app.mm.SetOrderEndBlockers(
		crisistypes.ModuleName,
		govtypes.ModuleName,
		stakingtypes.ModuleName,
		capabilitytypes.ModuleName,
		minttypes.ModuleName,
		distrtypes.ModuleName,
		slashingtypes.ModuleName,
		evidencetypes.ModuleName,
		ibcexported.ModuleName,
		ibctransfertypes.ModuleName,
		feegrant.ModuleName,
		authtypes.ModuleName,
		banktypes.ModuleName,
		genutiltypes.ModuleName,
		blobmoduletypes.ModuleName,
		qgbmoduletypes.ModuleName,
		paramstypes.ModuleName,
		authz.ModuleName,
		vestingtypes.ModuleName,
		consensusparamtypes.ModuleName,
	)

	// NOTE: The genutils module must occur after staking so that pools are
	// properly initialized with tokens from genesis accounts.
	// NOTE: Capability module must occur first so that it can initialize any capabilities
	// so that other modules that want to create or claim capabilities afterwards in InitChain
	// can do so safely.
	genesisModuleOrder := []string{
		capabilitytypes.ModuleName,
		authtypes.ModuleName,
		banktypes.ModuleName,
		distrtypes.ModuleName,
		stakingtypes.ModuleName,
		slashingtypes.ModuleName,
		govtypes.ModuleName,
		minttypes.ModuleName,
		crisistypes.ModuleName,
		ibcexported.ModuleName,
		genutiltypes.ModuleName,
		evidencetypes.ModuleName,
		ibctransfertypes.ModuleName,
		blobmoduletypes.ModuleName,
		qgbmoduletypes.ModuleName,
		vestingtypes.ModuleName,
		feegrant.ModuleName,
		paramstypes.ModuleName,
		authz.ModuleName,
		sdkupgradetypes.ModuleName,
		consensusparamtypes.ModuleName,
	}
	app.mm.SetOrderInitGenesis(genesisModuleOrder...)
	app.mm.SetOrderExportGenesis(genesisModuleOrder...)

	// app.QueryRouter().AddRoute(proof.TxInclusionQueryPath, proof.QueryTxInclusionProof)
	// app.QueryRouter().AddRoute(proof.ShareInclusionQueryPath, proof.QueryShareInclusionProof)

	app.mm.RegisterInvariants(app.CrisisKeeper)
	configurator := module.NewConfigurator(app.appCodec, app.MsgServiceRouter(), app.GRPCQueryRouter())
	app.mm.RegisterServices(configurator)

	// initialize stores
	app.MountKVStores(keys)
	app.MountTransientStores(tkeys)
	app.MountMemoryStores(memKeys)

	// initialize BaseApp
	app.SetInitChainer(app.InitChainer)
	app.SetBeginBlocker(app.BeginBlocker)
	app.SetEndBlocker(app.EndBlocker)
	app.SetAnteHandler(ante.NewAnteHandler(
		app.AccountKeeper,
		app.BankKeeper,
		app.BlobKeeper,
		app.FeeGrantKeeper,
		encodingConfig.TxConfig.SignModeHandler(),
		ante.DefaultSigVerificationGasConsumer,
		app.IBCKeeper,
	))
	app.setPostHanders()

	if loadLatest {
		if err := app.LoadLatestVersion(); err != nil {
			tmos.Exit(err.Error())
		}
	}

	app.ScopedIBCKeeper = scopedIBCKeeper
	app.ScopedTransferKeeper = scopedTransferKeeper

	return app
}

// Name returns the name of the App
func (app *App) Name() string { return app.BaseApp.Name() }

// BeginBlocker application updates every begin block
func (app *App) BeginBlocker(ctx sdk.Context, req abci.RequestBeginBlock) abci.ResponseBeginBlock {
	return app.mm.BeginBlock(ctx, req)
}

// EndBlocker application updates every end block
func (app *App) EndBlocker(ctx sdk.Context, req abci.RequestEndBlock) abci.ResponseEndBlock {
	return app.mm.EndBlock(ctx, req)
}

// InitChainer application update at chain initialization
func (app *App) InitChainer(ctx sdk.Context, req abci.RequestInitChain) abci.ResponseInitChain {
	var genesisState GenesisState
	if err := tmjson.Unmarshal(req.AppStateBytes, &genesisState); err != nil {
		panic(err)
	}
	app.UpgradeKeeper.SetModuleVersionMap(ctx, app.mm.GetVersionMap())
	return app.mm.InitGenesis(ctx, app.appCodec, genesisState)
}

// LoadHeight loads a particular height
func (app *App) LoadHeight(height int64) error {
	return app.LoadVersion(height)
}

// GetBaseApp implements the TestingApp interface.
func (app *App) GetBaseApp() *baseapp.BaseApp {
	return app.BaseApp
}

// GetStakingKeeper implements the TestingApp interface.
func (app *App) GetStakingKeeper() ibctestingtypes.StakingKeeper {
	return app.StakingKeeper
}

// GetIBCKeeper implements the TestingApp interface.
func (app *App) GetIBCKeeper() *ibckeeper.Keeper {
	return app.IBCKeeper
}

// GetScopedIBCKeeper implements the TestingApp interface.
func (app *App) GetScopedIBCKeeper() capabilitykeeper.ScopedKeeper {
	return app.ScopedIBCKeeper
}

// GetTxConfig implements the TestingApp interface.
func (app *App) GetTxConfig() client.TxConfig {
	return app.txConfig
}

// LegacyAmino returns SimApp's amino codec.
//
// NOTE: This is solely to be used for testing purposes as it may be desirable
// for modules to register their own custom testing types.
func (app *App) LegacyAmino() *codec.LegacyAmino {
	return app.legacyAmino
}

// AppCodec returns Gaia's app codec.
//
// NOTE: This is solely to be used for testing purposes as it may be desirable
// for modules to register their own custom testing types.
func (app *App) AppCodec() codec.Codec {
	return app.appCodec
}

// InterfaceRegistry returns Gaia's InterfaceRegistry
func (app *App) InterfaceRegistry() types.InterfaceRegistry {
	return app.interfaceRegistry
}

// GetKey returns the KVStoreKey for the provided store key.
//
// NOTE: This is solely to be used for testing purposes.
func (app *App) GetKey(storeKey string) *storetypes.KVStoreKey {
	return app.keys[storeKey]
}

// GetTKey returns the TransientStoreKey for the provided store key.
//
// NOTE: This is solely to be used for testing purposes.
func (app *App) GetTKey(storeKey string) *storetypes.TransientStoreKey {
	return app.tkeys[storeKey]
}

// GetMemKey returns the MemStoreKey for the provided mem key.
//
// NOTE: This is solely used for testing purposes.
func (app *App) GetMemKey(storeKey string) *storetypes.MemoryStoreKey {
	return app.memKeys[storeKey]
}

// GetSubspace returns a param subspace for a given module name.
//
// NOTE: This is solely to be used for testing purposes.
func (app *App) GetSubspace(moduleName string) paramstypes.Subspace {
	subspace, _ := app.ParamsKeeper.GetSubspace(moduleName)
	return subspace
}

// RegisterAPIRoutes registers all application module routes with the provided
// API server.
func (app *App) RegisterAPIRoutes(apiSvr *api.Server, _ config.APIConfig) {
	clientCtx := apiSvr.ClientCtx
	// Register new tx routes from grpc-gateway.
	authtx.RegisterGRPCGatewayRoutes(clientCtx, apiSvr.GRPCGatewayRouter)
	// Register new tendermint queries routes from grpc-gateway.
	tmservice.RegisterGRPCGatewayRoutes(clientCtx, apiSvr.GRPCGatewayRouter)

	// Register node gRPC service for grpc-gateway.
	nodeservice.RegisterGRPCGatewayRoutes(clientCtx, apiSvr.GRPCGatewayRouter)

	// Register the
	ModuleBasics.RegisterGRPCGatewayRoutes(clientCtx, apiSvr.GRPCGatewayRouter)
}

// RegisterTxService implements the Application.RegisterTxService method.
func (app *App) RegisterTxService(clientCtx client.Context) {
	authtx.RegisterTxService(app.BaseApp.GRPCQueryRouter(), clientCtx, app.BaseApp.Simulate, app.interfaceRegistry)
}

// RegisterTendermintService implements the Application.RegisterTendermintService method.
func (app *App) RegisterTendermintService(clientCtx client.Context) {
	tmservice.RegisterTendermintService(clientCtx, app.BaseApp.GRPCQueryRouter(), app.interfaceRegistry, nil)
}

func (app *App) RegisterNodeService(clientCtx client.Context) {
	nodeservice.RegisterNodeService(clientCtx, app.GRPCQueryRouter())
}

func (app *App) setPostHanders() {
	postHandler, err := posthandler.NewPostHandler(
		posthandler.HandlerOptions{},
	)
	if err != nil {
		panic(err)
	}

	app.SetPostHandler(postHandler)
}

// BlockedParams are params that require a hardfork to change, and cannot be changed via
// governance.
func (*App) BlockedParams() [][2]string {
	return [][2]string{
		// bank.SendEnabled
		{banktypes.ModuleName, string(banktypes.KeySendEnabled)},
		// staking.UnbondingTime
		{stakingtypes.ModuleName, string(stakingtypes.KeyUnbondingTime)},
		// staking.BondDenom
		{stakingtypes.ModuleName, string(stakingtypes.KeyBondDenom)},
		// consensus.validator.PubKeyTypes
		{baseapp.Paramspace, string(baseapp.ParamStoreKeyValidatorParams)},
	}
}

<<<<<<< HEAD
// GetMaccPerms returns a copy of the module account permissions
func GetMaccPerms() map[string][]string {
	dupMaccPerms := make(map[string][]string)
	for k, v := range maccPerms {
		dupMaccPerms[k] = v
	}
	return dupMaccPerms
}

// BlockedAddresses returns all the app's blocked account addresses.
func BlockedAddresses() map[string]bool {
	modAccAddrs := make(map[string]bool)
	for acc := range GetMaccPerms() {
		modAccAddrs[authtypes.NewModuleAddress(acc).String()] = true
	}

	// allow the following addresses to receive funds
	delete(modAccAddrs, authtypes.NewModuleAddress(govtypes.ModuleName).String())

	return modAccAddrs
}

=======
>>>>>>> b59e876c
// initParamsKeeper init params keeper and its subspaces
func initParamsKeeper(appCodec codec.BinaryCodec, legacyAmino *codec.LegacyAmino, key, tkey storetypes.StoreKey) paramskeeper.Keeper {
	paramsKeeper := paramskeeper.NewKeeper(appCodec, legacyAmino, key, tkey)

	paramsKeeper.Subspace(authtypes.ModuleName)
	paramsKeeper.Subspace(banktypes.ModuleName)
	paramsKeeper.Subspace(stakingtypes.ModuleName)
	paramsKeeper.Subspace(minttypes.ModuleName)
	paramsKeeper.Subspace(distrtypes.ModuleName)
	paramsKeeper.Subspace(slashingtypes.ModuleName)
	paramsKeeper.Subspace(govtypes.ModuleName)
	paramsKeeper.Subspace(crisistypes.ModuleName)
	paramsKeeper.Subspace(ibctransfertypes.ModuleName)
	paramsKeeper.Subspace(ibcexported.ModuleName)
	paramsKeeper.Subspace(blobmoduletypes.ModuleName)
	paramsKeeper.Subspace(qgbmoduletypes.ModuleName)

	return paramsKeeper
}

// extractRegisters isolates the encoding module registers from the module
// manager, and appends any solo registers.
func extractRegisters(m module.BasicManager, soloRegisters ...encoding.ModuleRegister) []encoding.ModuleRegister {
	// TODO: might be able to use some standard generics in go 1.18
	s := make([]encoding.ModuleRegister, len(m)+len(soloRegisters))
	i := 0
	for _, v := range m {
		s[i] = v
		i++
	}
	for i, v := range soloRegisters {
		s[i+len(m)] = v
	}
	return s
}<|MERGE_RESOLUTION|>--- conflicted
+++ resolved
@@ -718,16 +718,6 @@
 	}
 }
 
-<<<<<<< HEAD
-// GetMaccPerms returns a copy of the module account permissions
-func GetMaccPerms() map[string][]string {
-	dupMaccPerms := make(map[string][]string)
-	for k, v := range maccPerms {
-		dupMaccPerms[k] = v
-	}
-	return dupMaccPerms
-}
-
 // BlockedAddresses returns all the app's blocked account addresses.
 func BlockedAddresses() map[string]bool {
 	modAccAddrs := make(map[string]bool)
@@ -741,8 +731,6 @@
 	return modAccAddrs
 }
 
-=======
->>>>>>> b59e876c
 // initParamsKeeper init params keeper and its subspaces
 func initParamsKeeper(appCodec codec.BinaryCodec, legacyAmino *codec.LegacyAmino, key, tkey storetypes.StoreKey) paramskeeper.Keeper {
 	paramsKeeper := paramskeeper.NewKeeper(appCodec, legacyAmino, key, tkey)
