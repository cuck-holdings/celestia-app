--- conflicted
+++ resolved
@@ -1,10 +1,7 @@
 package test
 
 import (
-<<<<<<< HEAD
-=======
 	"context"
->>>>>>> 4e62d2d3
 	"sync"
 	"testing"
 	"time"
@@ -22,10 +19,6 @@
 	"github.com/stretchr/testify/assert"
 	"github.com/stretchr/testify/require"
 	"github.com/stretchr/testify/suite"
-<<<<<<< HEAD
-	abci "github.com/tendermint/tendermint/abci/types"
-=======
->>>>>>> 4e62d2d3
 	tmrand "github.com/tendermint/tendermint/libs/rand"
 )
 
@@ -61,7 +54,6 @@
 	for i := 0; i < len(accounts); i++ {
 		accounts[i] = tmrand.Str(9)
 	}
-<<<<<<< HEAD
 
 	tmCfg := testnode.DefaultTendermintConfig()
 	tmCfg.Consensus.TimeoutCommit = 3 * time.Second
@@ -73,19 +65,6 @@
 
 	cctx, _, _ := testnode.NewNetwork(t, cfg)
 
-=======
-
-	tmCfg := testnode.DefaultTendermintConfig()
-	tmCfg.Consensus.TimeoutCommit = 3 * time.Second
-
-	cfg := testnode.DefaultConfig().
-		WithAccounts(accounts).
-		WithTendermintConfig(tmCfg).
-		WithGenesisOptions(testnode.ImmediateProposals(s.ecfg.Codec))
-
-	cctx, _, _ := testnode.NewNetwork(t, cfg)
-
->>>>>>> 4e62d2d3
 	s.accounts = accounts
 	s.cctx = cctx
 	require.NoError(t, s.cctx.WaitForNextBlock())
