package keeper

import (
	"github.com/celestiaorg/celestia-app/x/mint/types"
	sdk "github.com/cosmos/cosmos-sdk/types"
)

// InitGenesis initializes the x/mint store with data from the genesis state.
<<<<<<< HEAD
func (keeper Keeper) InitGenesis(ctx sdk.Context, ak types.AccountKeeper, data *types.GenesisState) {
	keeper.SetMinter(ctx, data.Minter)
=======
func (k Keeper) InitGenesis(ctx sdk.Context, ak types.AccountKeeper, data *types.GenesisState) {
	k.SetMinter(ctx, data.Minter)
>>>>>>> 30c50a08
	// override the genesis time with the actual genesis time supplied in `InitChain`
	blockTime := ctx.BlockTime()
	gt := types.GenesisTime{
		GenesisTime: &blockTime,
	}
<<<<<<< HEAD
	keeper.SetGenesisTime(ctx, gt)
=======
	k.SetGenesisTime(ctx, gt)
>>>>>>> 30c50a08
	ak.GetModuleAccount(ctx, types.ModuleName)
}

// ExportGenesis returns a x/mint GenesisState for the given context.
<<<<<<< HEAD
func (keeper Keeper) ExportGenesis(ctx sdk.Context) *types.GenesisState {
	minter := keeper.GetMinter(ctx)
=======
func (k Keeper) ExportGenesis(ctx sdk.Context) *types.GenesisState {
	minter := k.GetMinter(ctx)
>>>>>>> 30c50a08
	return types.NewGenesisState(minter)
}<|MERGE_RESOLUTION|>--- conflicted
+++ resolved
@@ -6,33 +6,19 @@
 )
 
 // InitGenesis initializes the x/mint store with data from the genesis state.
-<<<<<<< HEAD
-func (keeper Keeper) InitGenesis(ctx sdk.Context, ak types.AccountKeeper, data *types.GenesisState) {
-	keeper.SetMinter(ctx, data.Minter)
-=======
 func (k Keeper) InitGenesis(ctx sdk.Context, ak types.AccountKeeper, data *types.GenesisState) {
 	k.SetMinter(ctx, data.Minter)
->>>>>>> 30c50a08
 	// override the genesis time with the actual genesis time supplied in `InitChain`
 	blockTime := ctx.BlockTime()
 	gt := types.GenesisTime{
 		GenesisTime: &blockTime,
 	}
-<<<<<<< HEAD
-	keeper.SetGenesisTime(ctx, gt)
-=======
 	k.SetGenesisTime(ctx, gt)
->>>>>>> 30c50a08
 	ak.GetModuleAccount(ctx, types.ModuleName)
 }
 
 // ExportGenesis returns a x/mint GenesisState for the given context.
-<<<<<<< HEAD
-func (keeper Keeper) ExportGenesis(ctx sdk.Context) *types.GenesisState {
-	minter := keeper.GetMinter(ctx)
-=======
 func (k Keeper) ExportGenesis(ctx sdk.Context) *types.GenesisState {
 	minter := k.GetMinter(ctx)
->>>>>>> 30c50a08
 	return types.NewGenesisState(minter)
 }