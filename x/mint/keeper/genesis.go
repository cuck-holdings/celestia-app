--- conflicted
+++ resolved
@@ -16,12 +16,9 @@
 		GenesisTime: &blockTime,
 	}
 	k.SetGenesisTime(ctx, gt)
-<<<<<<< HEAD
-=======
 	// Although ak.GetModuleAccount appears to be a no-op, it actually creates a
 	// new module account in the x/auth account store if it doesn't exist. See
 	// the x/auth keeper for more details.
->>>>>>> 4e62d2d3
 	ak.GetModuleAccount(ctx, types.ModuleName)
 }
 
