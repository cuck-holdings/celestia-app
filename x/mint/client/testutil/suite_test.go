package testutil

import (
	"fmt"
	"strings"
	"testing"
	"time"

	"github.com/stretchr/testify/suite"
	tmcli "github.com/tendermint/tendermint/libs/cli"

	"github.com/celestiaorg/celestia-app/x/mint/client/cli"
	minttypes "github.com/celestiaorg/celestia-app/x/mint/types"
	"github.com/cosmos/cosmos-sdk/client/flags"
	clitestutil "github.com/cosmos/cosmos-sdk/testutil/cli"

	appnetwork "github.com/celestiaorg/celestia-app/test/util/network"
	"github.com/cosmos/cosmos-sdk/testutil/network"
)

type IntegrationTestSuite struct {
	suite.Suite

	cfg     network.Config
	network *network.Network
}

func NewIntegrationTestSuite(cfg network.Config) *IntegrationTestSuite {
	return &IntegrationTestSuite{cfg: cfg}
}

func (s *IntegrationTestSuite) SetupSuite() {
	s.T().Log("setting up x/mint integration test suite")

	genesisState := s.cfg.GenesisState
	var mintData minttypes.GenesisState
	s.Require().NoError(s.cfg.Codec.UnmarshalJSON(genesisState[minttypes.ModuleName], &mintData))

	var err error
	s.network, err = network.New(s.T(), s.T().TempDir(), s.cfg)
	s.Require().NoError(err)

	_, err = s.network.WaitForHeight(1)
	s.Require().NoError(err)
}

func (s *IntegrationTestSuite) TearDownSuite() {
	s.T().Log("tearing down x/mint integration test suite")
	s.network.Cleanup()
}

func (s *IntegrationTestSuite) jsonArgs() []string {
	return []string{fmt.Sprintf("--%s=1", flags.FlagHeight), fmt.Sprintf("--%s=json", tmcli.OutputFlag)}
}

func (s *IntegrationTestSuite) textArgs() []string {
	return []string{fmt.Sprintf("--%s=1", flags.FlagHeight), fmt.Sprintf("--%s=json", tmcli.OutputFlag)}
}

// TestGetCmdQueryInflationRate tests that the CLI query command for inflation
// rate returns the correct value. This test assumes that the initial inflation
// rate is 0.08.
func (s *IntegrationTestSuite) TestGetCmdQueryInflationRate() {
	val := s.network.Validators[0]

	testCases := []struct {
		name string
		args []string
		want string
	}{
		{
			name: "json output",
			args: s.jsonArgs(),
			want: `0.080000000000000000`,
		},
		{
			name: "text output",
			args: s.textArgs(),
			want: `0.080000000000000000`,
		},
	}

	for _, tc := range testCases {
		tc := tc

		s.Run(tc.name, func() {
			cmd := cli.GetCmdQueryInflationRate()
			clientCtx := val.ClientCtx

			got, err := clitestutil.ExecTestCLICmd(clientCtx, cmd, tc.args)
			s.Require().NoError(err)
			s.Require().Equal(tc.want, strings.TrimSpace(got.String()))
		})
	}
}

// TestGetCmdQueryAnnualProvisions tests that the CLI query command for annual-provisions
// returns the correct value. This test assumes that the initial inflation
// rate is 0.08 and the initial total supply is 500_000_000 utia.
//
// TODO assert that total supply is 500_000_000 utia.
func (s *IntegrationTestSuite) TestGetCmdQueryAnnualProvisions() {
	val := s.network.Validators[0]

	testCases := []struct {
		name string
		args []string
		want string
	}{
		{
			name: "json output",
			args: s.jsonArgs(),
			want: `40000000.000000000000000000`,
		},
		{
			name: "text output",
			args: s.textArgs(),
			want: `40000000.000000000000000000`,
		},
	}

	for _, tc := range testCases {
		tc := tc

		s.Run(tc.name, func() {
			cmd := cli.GetCmdQueryAnnualProvisions()
			clientCtx := val.ClientCtx

			out, err := clitestutil.ExecTestCLICmd(clientCtx, cmd, tc.args)
			s.Require().NoError(err)
			s.Require().Equal(tc.want, strings.TrimSpace(out.String()))
		})
	}
}

// TestGetCmdQueryGenesisTime tests that the CLI command for genesis time
// returns the same time that is set in the genesis state. The CLI command to
// query genesis time looks like: `celestia-appd query mint genesis-time`
func (s *IntegrationTestSuite) TestGetCmdQueryGenesisTime() {
	val := s.network.Validators[0]

	testCases := []struct {
		name string
		args []string
	}{
		{
			name: "json output",
			args: s.jsonArgs(),
		},
		{
			name: "text output",
			args: s.textArgs(),
		},
	}

	for _, tc := range testCases {
		tc := tc

		s.Run(tc.name, func() {
			cmd := cli.GetCmdQueryGenesisTime()
			clientCtx := val.ClientCtx

			out, err := clitestutil.ExecTestCLICmd(clientCtx, cmd, tc.args)
			s.Require().NoError(err)

			trimmed := strings.TrimSpace(out.String())
			layout := "2006-01-02 15:04:05.999999 -0700 UTC"

			got, err := time.Parse(layout, trimmed)
			s.Require().NoError(err)

			now := time.Now()
			oneMinForward := now.Add(time.Minute)
			oneMinBackward := now.Add(-time.Minute)

			s.Assert().True(got.Before(oneMinForward), "genesis time is too far in the future")
			s.Assert().True(got.After(oneMinBackward), "genesis time is too far in the past")
		})
	}
}

// In order for 'go test' to run this suite, we need to create
// a normal test function and pass our suite to suite.Run
<<<<<<< HEAD
func TestIntegrationTestSuite(t *testing.T) {
=======
func TestMintIntegrationTestSuite(t *testing.T) {
	if testing.Short() {
		t.Skip("skipping TestMintIntegrationTestSuite in short mode.")
	}
>>>>>>> 4e62d2d3
	cfg := appnetwork.DefaultConfig()
	suite.Run(t, NewIntegrationTestSuite(cfg))
}<|MERGE_RESOLUTION|>--- conflicted
+++ resolved
@@ -181,14 +181,10 @@
 
 // In order for 'go test' to run this suite, we need to create
 // a normal test function and pass our suite to suite.Run
-<<<<<<< HEAD
-func TestIntegrationTestSuite(t *testing.T) {
-=======
 func TestMintIntegrationTestSuite(t *testing.T) {
 	if testing.Short() {
 		t.Skip("skipping TestMintIntegrationTestSuite in short mode.")
 	}
->>>>>>> 4e62d2d3
 	cfg := appnetwork.DefaultConfig()
 	suite.Run(t, NewIntegrationTestSuite(cfg))
 }