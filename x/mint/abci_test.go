package mint_test

import (
	"fmt"
	"testing"
	"time"

	"github.com/celestiaorg/celestia-app/app"
	"github.com/celestiaorg/celestia-app/test/util"
	"github.com/celestiaorg/celestia-app/x/mint"
	minttypes "github.com/celestiaorg/celestia-app/x/mint/types"
	sdk "github.com/cosmos/cosmos-sdk/types"
	"github.com/stretchr/testify/assert"
	"github.com/stretchr/testify/require"
	tmlog "github.com/tendermint/tendermint/libs/log"
	"github.com/tendermint/tendermint/proto/tendermint/types"
)

var oneYear = time.Duration(minttypes.NanosecondsPerYear)

func TestInflationRate(t *testing.T) {
	app, _ := util.SetupTestAppWithGenesisValSet(app.DefaultConsensusParams())
	ctx := sdk.NewContext(app.CommitMultiStore(), types.Header{}, false, tmlog.NewNopLogger())
	genesisTime := app.MintKeeper.GetGenesisTime(ctx).GenesisTime

	yearOneMinusOneSecond := genesisTime.Add(oneYear).Add(-time.Second)
	yearOne := genesisTime.Add(oneYear)
	yearTwo := genesisTime.Add(2 * oneYear)
<<<<<<< HEAD
=======
	yearFifteen := genesisTime.Add(15 * oneYear)
>>>>>>> 4e62d2d3
	yearTwenty := genesisTime.Add(20 * oneYear)

	type testCase struct {
		name string
		ctx  sdk.Context
		want sdk.Dec
	}

	testCases := []testCase{
		{
			name: "inflation rate is 0.08 for year zero",
			ctx:  ctx.WithBlockHeight(1).WithBlockTime(*genesisTime),
<<<<<<< HEAD
			want: sdk.NewDecWithPrec(8, 2), // 0.08
=======
			want: sdk.MustNewDecFromStr("0.08"),
>>>>>>> 4e62d2d3
		},
		{
			name: "inflation rate is 0.08 for year one minus one second",
			ctx:  ctx.WithBlockTime(yearOneMinusOneSecond),
<<<<<<< HEAD
			want: sdk.NewDecWithPrec(8, 2), // 0.08
=======
			want: sdk.MustNewDecFromStr("0.08"),
>>>>>>> 4e62d2d3
		},
		{
			name: "inflation rate is 0.072 for year one",
			ctx:  ctx.WithBlockTime(yearOne),
			want: sdk.MustNewDecFromStr("0.072"),
		},
		{
			name: "inflation rate is 0.0648 for year two",
			ctx:  ctx.WithBlockTime(yearTwo),
			want: sdk.MustNewDecFromStr("0.0648"),
		},
		{
			name: "inflation rate is 0.01647129056757192 for year fifteen",
			ctx:  ctx.WithBlockTime(yearFifteen),
			want: sdk.MustNewDecFromStr("0.01647129056757192"),
		},
		{
			name: "inflation rate is 0.015 for year twenty",
			ctx:  ctx.WithBlockTime(yearTwenty),
			want: sdk.MustNewDecFromStr("0.015"),
		},
	}

	for _, tc := range testCases {
		t.Run(tc.name, func(t *testing.T) {
			mint.BeginBlocker(tc.ctx, app.MintKeeper)
			got, err := app.MintKeeper.InflationRate(ctx, &minttypes.QueryInflationRateRequest{})
			assert.NoError(t, err)
			assert.Equal(t, tc.want, got.InflationRate)
		})
	}
}

func TestAnnualProvisions(t *testing.T) {
	t.Run("annual provisions are set when originally zero", func(t *testing.T) {
		a, _ := util.SetupTestAppWithGenesisValSet(app.DefaultConsensusParams())
		ctx := sdk.NewContext(a.CommitMultiStore(), types.Header{}, false, tmlog.NewNopLogger())

		assert.True(t, a.MintKeeper.GetMinter(ctx).AnnualProvisions.IsZero())
		mint.BeginBlocker(ctx, a.MintKeeper)
		assert.False(t, a.MintKeeper.GetMinter(ctx).AnnualProvisions.IsZero())
	})

	t.Run("annual provisions are not updated more than once per year", func(t *testing.T) {
		a, _ := util.SetupTestAppWithGenesisValSet(app.DefaultConsensusParams())
		ctx := sdk.NewContext(a.CommitMultiStore(), types.Header{}, false, tmlog.NewNopLogger())
		genesisTime := a.MintKeeper.GetGenesisTime(ctx).GenesisTime
		yearOneMinusOneSecond := genesisTime.Add(oneYear).Add(-time.Second)

		initialSupply := sdk.NewInt(100_000_001_000_000)
		require.Equal(t, initialSupply, a.MintKeeper.StakingTokenSupply(ctx))
		require.Equal(t, a.MintKeeper.GetMinter(ctx).BondDenom, a.StakingKeeper.BondDenom(ctx))
		require.True(t, a.MintKeeper.GetMinter(ctx).AnnualProvisions.IsZero())

		blockInterval := time.Second * 15

		want := minttypes.InitialInflationRateAsDec().MulInt(initialSupply)

		type testCase struct {
			height int64
			time   time.Time
		}
		testCases := []testCase{
			{1, genesisTime.Add(blockInterval)},
			{2, genesisTime.Add(blockInterval * 2)},
			{3, yearOneMinusOneSecond},
			// testing annual provisions for years after year zero depends on the
			// total supply which increased due to inflation in year zero.
		}

		for _, tc := range testCases {
			t.Run(fmt.Sprintf("block height %v", tc.height), func(t *testing.T) {
				ctx = ctx.WithBlockHeight(tc.height).WithBlockTime(tc.time)
				mint.BeginBlocker(ctx, a.MintKeeper)
				assert.True(t, a.MintKeeper.GetMinter(ctx).AnnualProvisions.Equal(want))
			})
		}

		t.Run("one year later", func(t *testing.T) {
			yearOne := genesisTime.Add(oneYear)
			ctx = ctx.WithBlockHeight(5).WithBlockTime(yearOne)
			mint.BeginBlocker(ctx, a.MintKeeper)
			assert.False(t, a.MintKeeper.GetMinter(ctx).AnnualProvisions.Equal(want))
		})
	})
}<|MERGE_RESOLUTION|>--- conflicted
+++ resolved
@@ -26,10 +26,7 @@
 	yearOneMinusOneSecond := genesisTime.Add(oneYear).Add(-time.Second)
 	yearOne := genesisTime.Add(oneYear)
 	yearTwo := genesisTime.Add(2 * oneYear)
-<<<<<<< HEAD
-=======
 	yearFifteen := genesisTime.Add(15 * oneYear)
->>>>>>> 4e62d2d3
 	yearTwenty := genesisTime.Add(20 * oneYear)
 
 	type testCase struct {
@@ -42,20 +39,12 @@
 		{
 			name: "inflation rate is 0.08 for year zero",
 			ctx:  ctx.WithBlockHeight(1).WithBlockTime(*genesisTime),
-<<<<<<< HEAD
-			want: sdk.NewDecWithPrec(8, 2), // 0.08
-=======
 			want: sdk.MustNewDecFromStr("0.08"),
->>>>>>> 4e62d2d3
 		},
 		{
 			name: "inflation rate is 0.08 for year one minus one second",
 			ctx:  ctx.WithBlockTime(yearOneMinusOneSecond),
-<<<<<<< HEAD
-			want: sdk.NewDecWithPrec(8, 2), // 0.08
-=======
 			want: sdk.MustNewDecFromStr("0.08"),
->>>>>>> 4e62d2d3
 		},
 		{
 			name: "inflation rate is 0.072 for year one",
