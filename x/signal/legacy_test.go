--- conflicted
+++ resolved
@@ -188,15 +188,10 @@
 	defer cancel()
 	_, err = txClient.SubmitTx(subCtx, []sdk.Msg{msg}, blobfactory.DefaultTxOpts()...)
 	require.Error(t, err)
-<<<<<<< HEAD
 	code := err.(*user.ExecutionError).Code
 	errLog := err.(*user.ExecutionError).ErrorLog
 	require.EqualValues(t, 9, code) // we're only submitting the tx, so we expect everything to work
 	assert.Contains(t, errLog, "ibc upgrade proposal not supported")
-=======
-	require.EqualValues(t, 9, res.Code) // we're only submitting the tx, so we expect everything to work
-	assert.Contains(t, err.Error(), "ibc upgrade proposal not supported")
->>>>>>> fd36203b
 }
 
 func getAddress(account string, kr keyring.Keyring) sdk.AccAddress {
