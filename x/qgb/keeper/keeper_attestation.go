--- conflicted
+++ resolved
@@ -65,18 +65,10 @@
 }
 
 // GetLatestAttestationNonce returns the latest attestation request nonce.
-<<<<<<< HEAD
-// Panics if the latest attestation nonce doesn't exit. Make sure to call
-// `CheckLatestAttestationNonce` before getting the nonce. This value is set on
-// chain startup. However, it won't be written to store until height = 1. Thus,
-// it's mandatory to run `CheckLatestAttestationNonce` before calling this
-// method. Check x/qgb/genesis.go for more information.
-=======
 // Panics if the latest attestation nonce doesn't exist in store. This value is
 // set on chain startup. However, it won't be written to store until height = 1.
 // To check if this value exists in store, use the `CheckLatestAttestationNonce`
 // method.
->>>>>>> 6e5f4185
 func (k Keeper) GetLatestAttestationNonce(ctx sdk.Context) uint64 {
 	store := ctx.KVStore(k.storeKey)
 	bytes := store.Get([]byte(types.LatestAttestationtNonce))
@@ -97,15 +89,9 @@
 // GetEarliestAvailableAttestationNonce returns the earliest available
 // attestation nonce. The nonce is of the earliest available attestation in
 // store that can be retrieved. Panics if the earliest available attestation
-<<<<<<< HEAD
-// nonce doesn't exit. This value is set on chain startup. However, it won't be
-// written to store until height = 1. Thus, it's mandatory to run
-// `CheckEarliestAvailableAttestationNonce` before calling this method.
-=======
 // nonce doesn't exist in store. This value is set on chain startup. However, it
 // won't be written to store until height = 1. To check if this value exists in
 // store, use the `CheckEarliestAvailableAttestationNonce` method.
->>>>>>> 6e5f4185
 func (k Keeper) GetEarliestAvailableAttestationNonce(ctx sdk.Context) uint64 {
 	store := ctx.KVStore(k.storeKey)
 	bytes := store.Get([]byte(types.EarliestAvailableAttestationNonce))
