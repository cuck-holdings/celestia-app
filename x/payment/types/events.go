package types

import (
	"strconv"

	sdk "github.com/cosmos/cosmos-sdk/types"
)

const (
	EventTypePayForData = "payfordata"

	AttributeKeySigner = "signer"
	AttributeKeySize   = "size"
)

<<<<<<< HEAD
// NewPayForDataEvent construt a new payformessge sdk.Event
=======
// NewPayForDataEvent constructs a new payformessge sdk.Event
>>>>>>> 0eef82ba
func NewPayForDataEvent(signer string, size uint64) sdk.Event {
	return sdk.NewEvent(
		EventTypePayForData,
		sdk.NewAttribute(AttributeKeySigner, signer),
		sdk.NewAttribute(AttributeKeySize, strconv.FormatUint(size, 10)),
	)
}<|MERGE_RESOLUTION|>--- conflicted
+++ resolved
@@ -13,11 +13,7 @@
 	AttributeKeySize   = "size"
 )
 
-<<<<<<< HEAD
-// NewPayForDataEvent construt a new payformessge sdk.Event
-=======
 // NewPayForDataEvent constructs a new payformessge sdk.Event
->>>>>>> 0eef82ba
 func NewPayForDataEvent(signer string, size uint64) sdk.Event {
 	return sdk.NewEvent(
 		EventTypePayForData,
