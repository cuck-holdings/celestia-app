package payment

import (
	"context"

	"google.golang.org/grpc"

	sdk "github.com/cosmos/cosmos-sdk/types"
	sdk_tx "github.com/cosmos/cosmos-sdk/types/tx"
	"github.com/cosmos/cosmos-sdk/x/auth/signing"

	"github.com/celestiaorg/celestia-app/x/payment/types"
	"github.com/celestiaorg/nmt/namespace"
)

<<<<<<< HEAD
// shareSizes includes all the possible share sizes of the given data
// that the signer must sign over.
var shareSizes = []uint64{16, 32, 64, 128}

=======
>>>>>>> 0eef82ba
// SubmitPayForData constructs, signs and synchronously submits a PayForData
// transaction, returning a sdk.TxResponse upon submission.
func SubmitPayForData(
	ctx context.Context,
	signer *types.KeyringSigner,
	conn *grpc.ClientConn,
	nID namespace.ID,
	data []byte,
	gasLim uint64,
	opts ...types.TxBuilderOption,
) (*sdk.TxResponse, error) {
	opts = append(opts, types.SetGasLimit(gasLim))

	pfd, err := BuildPayForData(ctx, signer, conn, nID, data, opts...)
	if err != nil {
		return nil, err
	}

	signed, err := SignPayForData(signer, pfd, opts...)
	if err != nil {
		return nil, err
	}

	rawTx, err := signer.EncodeTx(signed)
	if err != nil {
		return nil, err
	}

	txResp, err := types.BroadcastTx(ctx, conn, sdk_tx.BroadcastMode_BROADCAST_MODE_BLOCK, rawTx)
	if err != nil {
		return nil, err
	}
	return txResp.TxResponse, nil
}

// BuildPayForData constructs a PayForData transaction.
func BuildPayForData(
	ctx context.Context,
	signer *types.KeyringSigner,
	conn *grpc.ClientConn,
	nID namespace.ID,
	message []byte,
	opts ...types.TxBuilderOption,
) (*types.MsgWirePayForData, error) {
	// create the raw WirePayForData transaction
	wpfd, err := types.NewWirePayForData(nID, message, types.AllSquareSizes(len(message))...)
	if err != nil {
		return nil, err
	}

	// query for account information necessary to sign a valid tx
	err = signer.QueryAccountNumber(ctx, conn)
	if err != nil {
		return nil, err
	}

	// generate the signatures for each `MsgPayForData` using the `KeyringSigner`,
	// then set the gas limit for the tx
	err = wpfd.SignShareCommitments(signer, opts...)
	if err != nil {
		return nil, err
	}

	return wpfd, nil
}

// SignPayForData signs a PayForData transaction.
func SignPayForData(
	signer *types.KeyringSigner,
	pfd *types.MsgWirePayForData,
	opts ...types.TxBuilderOption,
) (signing.Tx, error) {
	// Build and sign the final `WirePayForData` tx that now contains the signatures
	// for potential `MsgPayForData`s
	builder := signer.NewTxBuilder()
	for _, opt := range opts {
		opt(builder)
	}
	return signer.BuildSignedTx(
		builder,
		pfd,
	)
}<|MERGE_RESOLUTION|>--- conflicted
+++ resolved
@@ -13,13 +13,6 @@
 	"github.com/celestiaorg/nmt/namespace"
 )
 
-<<<<<<< HEAD
-// shareSizes includes all the possible share sizes of the given data
-// that the signer must sign over.
-var shareSizes = []uint64{16, 32, 64, 128}
-
-=======
->>>>>>> 0eef82ba
 // SubmitPayForData constructs, signs and synchronously submits a PayForData
 // transaction, returning a sdk.TxResponse upon submission.
 func SubmitPayForData(
