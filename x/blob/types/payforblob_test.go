--- conflicted
+++ resolved
@@ -179,20 +179,12 @@
 		{
 			name:    "parity shares namespace",
 			msg:     paritySharesMsg,
-<<<<<<< HEAD
-			wantErr: ErrReservedNamespace,
-=======
 			wantErr: types.ErrReservedNamespace,
->>>>>>> 4e62d2d3
 		},
 		{
 			name:    "tail padding namespace",
 			msg:     tailPaddingMsg,
-<<<<<<< HEAD
-			wantErr: ErrReservedNamespace,
-=======
 			wantErr: types.ErrReservedNamespace,
->>>>>>> 4e62d2d3
 		},
 		{
 			name:    "tx namespace",
@@ -222,11 +214,7 @@
 		{
 			name:    "no namespace ids",
 			msg:     noNamespaces,
-<<<<<<< HEAD
-			wantErr: ErrNoNamespaces,
-=======
 			wantErr: types.ErrNoNamespaces,
->>>>>>> 4e62d2d3
 		},
 		{
 			name:    "no share versions",
@@ -296,23 +284,12 @@
 	return pfb
 }
 
-<<<<<<< HEAD
-func invalidNamespaceVersionMsgPayForBlobs(t *testing.T) *MsgPayForBlobs {
-	signer := GenerateKeyringSigner(t, TestAccName)
-	ns1 := append(appns.NamespaceVersionZeroPrefix, bytes.Repeat([]byte{0x01}, appns.NamespaceVersionZeroIDSize)...)
-	blob := bytes.Repeat([]byte{2}, totalBlobSize(appconsts.ContinuationSparseShareContentSize*12))
-
-	addr, err := signer.GetSignerInfo().GetAddress()
-	require.NoError(t, err)
-
-=======
 func invalidNamespaceVersionMsgPayForBlobs(t *testing.T) *types.MsgPayForBlobs {
 	signer, err := testnode.NewOfflineSigner()
 	require.NoError(t, err)
 	ns1 := append(appns.NamespaceVersionZeroPrefix, bytes.Repeat([]byte{0x01}, appns.NamespaceVersionZeroIDSize)...)
 	blob := bytes.Repeat([]byte{2}, totalBlobSize(appconsts.ContinuationSparseShareContentSize*12))
 
->>>>>>> 4e62d2d3
 	pblob := &tmproto.Blob{
 		Data:             blob,
 		NamespaceId:      ns1,
@@ -320,21 +297,12 @@
 		ShareVersion:     uint32(appconsts.ShareVersionZero),
 	}
 
-<<<<<<< HEAD
-	blobs := []*Blob{pblob}
-
-	commitments, err := CreateCommitments(blobs)
-	require.NoError(t, err)
-
-	namespaceVersions, namespaceIds, sizes, shareVersions := extractBlobComponents(blobs)
-=======
 	blobs := []*types.Blob{pblob}
 
 	commitments, err := types.CreateCommitments(blobs)
 	require.NoError(t, err)
 
 	namespaceVersions, namespaceIds, sizes, shareVersions := types.ExtractBlobComponents(blobs)
->>>>>>> 4e62d2d3
 	namespaces := []appns.Namespace{}
 	for i := range namespaceVersions {
 		namespace, err := appns.New(uint8(namespaceVersions[i]), namespaceIds[i])
@@ -342,11 +310,6 @@
 		namespaces = append(namespaces, namespace)
 	}
 
-<<<<<<< HEAD
-	pfb := &MsgPayForBlobs{
-		Signer:           addr.String(),
-		Namespaces:       namespacesToBytes(namespaces),
-=======
 	namespacesBytes := make([][]byte, len(namespaces))
 	for idx, namespace := range namespaces {
 		namespacesBytes[idx] = namespace.Bytes()
@@ -356,7 +319,6 @@
 	pfb := &types.MsgPayForBlobs{
 		Signer:           addr.String(),
 		Namespaces:       namespacesBytes,
->>>>>>> 4e62d2d3
 		ShareCommitments: commitments,
 		BlobSizes:        sizes,
 		ShareVersions:    shareVersions,
