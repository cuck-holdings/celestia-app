--- conflicted
+++ resolved
@@ -21,10 +21,6 @@
 
 const (
 	URLMsgPayForBlobs = "/celestia.blob.v1.MsgPayForBlobs"
-<<<<<<< HEAD
-	ShareSize         = appconsts.ShareSize
-=======
->>>>>>> 4e62d2d3
 
 	// PFBGasFixedCost is a rough estimate for the "fixed cost" in the gas cost
 	// formula: gas cost = gas per byte * bytes per share * shares occupied by
