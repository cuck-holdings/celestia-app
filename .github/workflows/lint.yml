# lint runs all linters in this repository. This workflow is run on every pull
# request and push to main.
name: lint
on:
  workflow_call:

env:
  GO_VERSION: '1.21'

jobs:
  golangci-lint:
    name: golangci-lint
    runs-on: ubuntu-latest
    timeout-minutes: 8
    steps:
      - uses: actions/checkout@v3
      - uses: actions/setup-go@v4
        with:
          go-version: ${{ env.GO_VERSION }}
      - uses: technote-space/get-diff-action@v6.1.2
        with:
          # This job will pass without running if go.mod, go.sum, and *.go
          # wasn't modified.
          PATTERNS: |
            **/**.go
            go.mod
            go.sum
<<<<<<< HEAD
      - uses: golangci/golangci-lint-action@v3.6.0
=======
      - uses: golangci/golangci-lint-action@v3.7.0
>>>>>>> 4e62d2d3
        with:
          version: v1.52.2
          args: --timeout 10m
          github-token: ${{ secrets.github_token }}
        if: env.GIT_DIFF

  # hadolint lints the Dockerfile
  hadolint:
    uses: celestiaorg/.github/.github/workflows/reusable_dockerfile_lint.yml@v0.2.2 # yamllint disable-line rule:line-length

  yamllint:
    runs-on: ubuntu-latest
    steps:
      - uses: actions/checkout@v3
      - uses: celestiaorg/.github/.github/actions/yamllint@v0.2.2

  markdown-lint:
    runs-on: ubuntu-latest
    steps:
      - uses: actions/checkout@v3
      - uses: celestiaorg/.github/.github/actions/markdown-lint@v0.2.2<|MERGE_RESOLUTION|>--- conflicted
+++ resolved
@@ -25,11 +25,7 @@
             **/**.go
             go.mod
             go.sum
-<<<<<<< HEAD
-      - uses: golangci/golangci-lint-action@v3.6.0
-=======
       - uses: golangci/golangci-lint-action@v3.7.0
->>>>>>> 4e62d2d3
         with:
           version: v1.52.2
           args: --timeout 10m
