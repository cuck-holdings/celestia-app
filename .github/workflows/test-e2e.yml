--- conflicted
+++ resolved
@@ -16,11 +16,8 @@
       matrix:
         testcase:
           - TestE2ESimple
-          - TestCelestiaChainStateSync
-<<<<<<< HEAD
-          - TestE2EBridgeNode
-=======
->>>>>>> 7ed27698
+          - TestStateSync
+          - TestE2EMsgPayForBlob
 
     name: Run ${{ matrix.testcase }}
     steps:
